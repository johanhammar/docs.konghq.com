--- conflicted
+++ resolved
@@ -444,29 +444,6 @@
   outfd:write(singular .. "_data: |\n")
   outfd:write('    "data": [' .. gen_example(1, entity, entity_data, schema.fields, "    ") .. ", ")
   outfd:write(gen_example(2, entity, entity_data, schema.fields, "    ") .. "],\n")
-<<<<<<< HEAD
-  outfd:write("\n")
-end
-
-
-local function bold_text_section(outfd, title, content)
-  if not content then
-    return
-  end
-  outfd:write(title and ("*" .. utils.titleize(title) .. "*\n\n") or "")
-  outfd:write(unindent(content) .. "\n")
-  outfd:write("\n")
-end
-
-
-local function bold_text_section(outfd, title, content)
-  if not content then
-    return
-  end
-  outfd:write(title and ("*" .. title .. "*\n\n") or "")
-  outfd:write(unindent(content) .. "\n")
-=======
->>>>>>> 19f4b9e9
   outfd:write("\n")
 end
 
@@ -499,11 +476,7 @@
   if not content then
     return
   end
-<<<<<<< HEAD
-  outfd:write(title and ("#### " .. utils.titleize(title) .. "\n\n") or "")
-=======
   write_title(outfd, 4, title)
->>>>>>> 19f4b9e9
   outfd:write(unindent(content) .. "\n")
   outfd:write("\n")
 end
@@ -523,12 +496,7 @@
     local meth_data = ep_data[method]
     if meth_data then
       assert(meth_data.title, "Missing autodoc info for " .. method .. " " .. endpoint)
-<<<<<<< HEAD
-      outfd:write("### " .. utils.titleize(meth_data.title) .. "\n")
-      outfd:write("\n")
-=======
       write_title(outfd, 3, meth_data.title)
->>>>>>> 19f4b9e9
       section(outfd, nil, meth_data.description)
       local fk_endpoints = meth_data.fk_endpoints or {}
       section(outfd, nil, meth_data.endpoint)
@@ -566,12 +534,7 @@
     return
   end
 
-<<<<<<< HEAD
-  outfd:write("## " .. utils.titleize(file_data.title) .. "\n")
-  outfd:write("\n")
-=======
   write_title(outfd, 2, file_data.title)
->>>>>>> 19f4b9e9
 
   assert(file_data.description,
          "Missing autodoc general description for " .. filename)
@@ -701,11 +664,6 @@
   local subs = gen_template_subs_table(entity_data, plural, schema)
 
   local title = entity_data.title or (subs.Entity .. " Object")
-<<<<<<< HEAD
-  table.insert(out, "## " .. utils.titleize(title) .. "\n")
-  table.insert(out, "\n")
-=======
->>>>>>> 19f4b9e9
 
   table.insert(out, unindent(entity_data.description))
 
@@ -910,8 +868,6 @@
 
 --------------------------------------------------------------------------------
 
-<<<<<<< HEAD
-=======
 local function write_admin_api_nav(filename, data)
   lfs.mkdir("autodoc-nav")
   local outpath = "autodoc-nav/" .. filename
@@ -940,7 +896,6 @@
 
 --------------------------------------------------------------------------------
 
->>>>>>> 19f4b9e9
 local function main()
   check_admin_api_modules(admin_api_data)
 
@@ -950,14 +905,11 @@
     "Admin API"
   )
 
-<<<<<<< HEAD
-=======
   write_admin_api_nav(
     "docs_nav_" .. KONG_VERSION .. ".yml.admin-api.in",
     admin_api_data
   )
 
->>>>>>> 19f4b9e9
   write_admin_api(
     "db-less-admin-api.md",
     dbless_data,
