# KONG Website

This repository is the source code for [Kong](https://github.com/Kong/kong)'s documentation website. It is a [Jekyll](https://jekyllrb.com/) website hosted on GitHub pages.

## Develop Locally With Docker

>
```bash
make develop
```

## Develop Locally Without Docker

### Prerequisites

- [npm](https://www.npmjs.com/)
- [Bundler](https://bundler.io/)
- [Ruby](https://www.ruby-lang.org) (>= 2.0, < 2.3)
- [Python](https://www.python.org) (>= 2.7.X, < 3)

### Install

>
```bash
gem install bundler
npm install
```

### Running

>
```bash
npm start
```

## Deploying

<<<<<<< HEAD
Github Actions will automatically deploy updates to GitHub pages when a commit is pushed to master.

To manually deploy to GitHub pages:
=======
The repository must be manually deploy to GitHub pages:
>>>>>>> d62bcec1

>
```bash
npm run deploy
```



## Search

We are using Algolia [docsearch](https://www.algolia.com/docsearch) for our CE
documentation search. The algolia index is maintained by Algolia through their
docsearch service. Their [scraper](https://github.com/algolia/docsearch-scraper)
runs every 24 hours. The config used by the scraper is open source for
docs.konghq.com and can be found [here](https://github.com/algolia/docsearch-configs/blob/master/configs/getkong.json).
To update the scraper config, you can submit a pull request to the config. To
test a config change locally, you will need to run their open source
[scraper](https://github.com/algolia/docsearch-scraper) against your own
scraper to test out config changes.

## Generating the Plugin Development Kit documentation

- Have a local clone of Kong
- Install Luarocks (comes with Kong)
- Install `ldoc` using Luarocks: `luarocks install ldoc 1.4.6`
- In the Kong repository, check out the desired branch/tag/release
- Run: `KONG_PATH=path/to/your/kong/folder KONG_VERSION=0.14.x gulp pdk-docs`
- This command will attempt to:
  * Obtain an updated list of modules from your local PDK and put it inside
    your nav file
  * Generate documentation for all the modules in your PDK (where possible) and
    put in a folder inside your version docs

## Generating the Admin API, CLI and Configuration Documentation

- Make sure that the `resty` and `luajit` executables are in your `$PATH` (installing kong should install them)
<<<<<<< HEAD
- Several Lua rocks are needed. Easiest way to get all of them is to execute `make dev` in the Kong folder
- Have a local clone of Kong
- In the Kong repository, checkout the desired branch/tag/release
=======
- Several Lua rocks are needed. The easiest way to get all of them is to execute `make dev` in the Kong folder
- Have a local clone of Kong
- In the Kong repository, check out the desired branch/tag/release
>>>>>>> d62bcec1
- To generate the Admin API docs:
  - Run: `KONG_PATH=path/to/your/kong/folder KONG_VERSION=0.14.x gulp admin-api-docs`
  - This command will attempt to:
    * Compare Kong's schemas and Admin API routes with the contents of the file
      `autodoc-admin-api/data.lua` and error out if there's any mismatches or missing data.
    * If no errors were found, a new `admin-api.md` file will be generated in the path corresponding
      to the provided KONG_VERSION.
- To generate the CLI docs:
  - Run: `KONG_PATH=path/to/your/kong/folder KONG_VERSION=0.14.x gulp cli-docs`
  - This command will:
    * Extract the output of the `--help` for every `kong` CLI subcommand
    * Generate a new `cli.md` in the path corresponding to the provided KONG_VERSION.
- To generate the Configuration docs:
  - Run: `KONG_PATH=path/to/your/kong/folder KONG_VERSION=0.14.x gulp conf-docs`
  - This command will:
    * Parse Kong's `kong.conf.default` file and extract sections, variable names, descriptions, and default values
    * Write those down inside a `configuration.md` file in the path matching KONG_VERSION.
    * The command will completely overwrite the file, including text before and after the list of vars.
    * The data used for the before/after parts can be found in `autodoc-conf/data.lua`

## Listing Your Extension in the Kong Hub

We encourage developers to list their Kong plugins and integrations (which
we refer to collectively as "extensions") in the
[Kong Hub](https://docs.konghq.com/hub), with documentation hosted
on the Kong website for ready access.

See [CONTRIBUTING](https://github.com/Kong/docs.konghq.com/blob/master/CONTRIBUTING.md#contributing-to-kong-documentation-and-the-kong-hub) for more information.<|MERGE_RESOLUTION|>--- conflicted
+++ resolved
@@ -35,13 +35,7 @@
 
 ## Deploying
 
-<<<<<<< HEAD
-Github Actions will automatically deploy updates to GitHub pages when a commit is pushed to master.
-
-To manually deploy to GitHub pages:
-=======
 The repository must be manually deploy to GitHub pages:
->>>>>>> d62bcec1
 
 >
 ```bash
@@ -78,15 +72,9 @@
 ## Generating the Admin API, CLI and Configuration Documentation
 
 - Make sure that the `resty` and `luajit` executables are in your `$PATH` (installing kong should install them)
-<<<<<<< HEAD
-- Several Lua rocks are needed. Easiest way to get all of them is to execute `make dev` in the Kong folder
-- Have a local clone of Kong
-- In the Kong repository, checkout the desired branch/tag/release
-=======
 - Several Lua rocks are needed. The easiest way to get all of them is to execute `make dev` in the Kong folder
 - Have a local clone of Kong
 - In the Kong repository, check out the desired branch/tag/release
->>>>>>> d62bcec1
 - To generate the Admin API docs:
   - Run: `KONG_PATH=path/to/your/kong/folder KONG_VERSION=0.14.x gulp admin-api-docs`
   - This command will attempt to:
