--- conflicted
+++ resolved
@@ -89,13 +89,7 @@
 
 gulp.task('clean', function (cb) {
   ghPages.clean()
-<<<<<<< HEAD
-  del(['dist', '.gh-pages']).then(function() {
-    cb()
-  })
-=======
   return del(['dist', '.gh-pages'])
->>>>>>> ad3bb34c
 })
 
 gulp.task('build', ['javascripts', 'images', 'fonts'], function (cb) {
