'use strict'

var browserSync = require('browser-sync').create()
var childProcess = require('child_process')
var log = require('fancy-log')
var del = require('del')
var ghPages = require('gh-pages')
var gulp = require('gulp')
var path = require('path')
var fs = require('fs')
var sequence = require('run-sequence')
var dev = false

// load gulp plugins
var $ = require('gulp-load-plugins')()

var paths = {
  assets: './app/_assets/',
  modules: './node_modules/',
  dist: './dist/'
}

// Sources
var sources = {
  content: 'app/**/*.{markdown,md,html,txt,yml,yaml}',
  styles: paths.assets + 'stylesheets/**/*',
  js: [
    paths.assets + 'javascripts/jquery.2.1.3.min.js',
    paths.assets + 'javascripts/app.js',
    paths.modules + 'bootstrap/js/dropdown.js',
    paths.modules + 'bootstrap/js/affix.js'
  ],
  images: paths.assets + 'images/**/*',
  fonts: [
    paths.modules + 'font-awesome/fonts/**/*.*',
    paths.assets + 'fonts/*.*'
  ]
}

// Destinations
var dest = {
  html: paths.dist + '**/*.html',
  js: paths.dist + 'assets/app.js'
}

gulp.task('copycss', function () {
  gulp.src(paths.assets + 'css/*.css')
    .pipe(gulp.dest(paths.dist + 'assets'))
})

gulp.task('styles', function () {
  return gulp.src(paths.assets + 'stylesheets/index.less')
    .pipe($.plumber())
    .pipe($.if(dev, $.sourcemaps.init()))
    .pipe($.less())
    .pipe($.autoprefixer())
    .pipe($.purifycss([dest.html], {
      whitelist: [
        '.affix',
        '.alert',
        '.close',
        '.collaps',
        '.fade',
        '.has',
        '.help',
        '.in',
        '.modal',
        '.open',
        '.popover',
        '.tooltip'
      ]
    }))
    .pipe($.cleanCss({ compatibility: 'ie8' }))
    .pipe($.rename('styles.css'))
    .pipe($.if(dev, $.sourcemaps.write()))
    .pipe(gulp.dest(paths.dist + 'assets'))
    .pipe($.size())
    .pipe(browserSync.stream())
})

gulp.task('javascripts', function () {
  return gulp.src(sources.js)
    .pipe($.plumber())
    .pipe($.if(dev, $.sourcemaps.init()))
    .pipe($.minify({
      noSource: true,
      ext: {
        min: '.js'
      }
    }))
    .pipe($.concat('app.js'))
    .pipe($.if(dev, $.sourcemaps.write()))
    .pipe(gulp.dest('dist/assets'))
    .pipe($.size())
    .pipe(browserSync.stream())
})

gulp.task('images', function () {
  return gulp.src(sources.images)
    .pipe($.plumber())
    .pipe($.imagemin())
    .pipe(gulp.dest(paths.dist + 'assets/images'))
    .pipe($.size())
})

gulp.task('fonts', function () {
  return gulp.src(sources.fonts)
    .pipe($.plumber())
    .pipe(gulp.dest(paths.dist + 'assets/fonts'))
    .pipe($.size())
    .pipe(browserSync.stream())
})

gulp.task('jekyll', function (cb) {
  var command = 'bundle exec jekyll build --config jekyll.yml --destination ' + paths.dist

  childProcess.exec(command, function (err, stdout, stderr) {
    log(stdout)
    log(stderr)
    cb(err)
  })
})

gulp.task('html', ['jekyll'], function () {
  return gulp.src(paths.dist + '/**/*.html')
    .pipe($.plumber())
    // Prefetch static assets
    // .pipe($.resourceHints())
    .pipe(gulp.dest(paths.dist))
    .pipe($.size())
})

gulp.task('pdk-docs', function (cb) {
  var KONG_PATH, KONG_VERSION,
    navFilepath, doc, pdkRegex, newNav, newDoc,
    cmd, obj, errLog,
    refDir, modules,
    gitSha1, confFilepath

  // 0 Obtain "env-var params"
  KONG_PATH = process.env.KONG_PATH
  if (KONG_PATH === undefined) {
    return cb('No KONG_PATH environment variable set')
  }

  KONG_VERSION = process.env.KONG_VERSION
  if (KONG_VERSION === undefined) {
    return cb('No KONG_VERSION environment variable set. Example: 0.14.x')
  }

  // 1. Update nav file
  // 1.1 Check that nav file exists
  navFilepath = './app/_data/docs_nav_' + KONG_VERSION + '.yml'
  try {
    doc = fs.readFileSync(navFilepath, 'utf8')
  } catch (err) {
    return cb('Could not find the file ' + navFilepath + '. Err: ' + err)
  }

  // 1.2 Check that nav file has the correct yaml entry
  pdkRegex = /[ ]+- text: Plugin Development Kit[\s\S]+\n-/gm
  if (!doc.match(pdkRegex)) {
    return cb('Could not find the appropriate section in ' + navFilepath)
  }

  // 1.3 Generate new yaml using ldoc
  cmd = 'LUA_PATH="$LUA_PATH;./?.lua" ' +
        'ldoc -q -i --filter ldoc/filters.nav ' +
        KONG_PATH + '/kong/pdk'
  obj = childProcess.spawnSync(cmd, { shell: true })
  // ignore "unkwnown tag" errors
  errLog = obj.stderr.toString().replace(/.*unknown tag.*\n/g, '')
  if (errLog.length > 0) {
    return cb(errLog)
  }

  // 1.4 Replace existing yaml with generated one
  newNav = obj.stdout.toString()
  newDoc = doc.replace(pdkRegex, newNav + '\n-')
  fs.writeFileSync(navFilepath, newDoc)
  log('Updated contents of ' + navFilepath + ' with new navigation items')

  // 2. Generate markdown docs using custom ldoc templates
  // 2.1 Prepare ref folder
  refDir = 'app/' + KONG_VERSION + '/pdk'
  cmd = 'rm -rf ' + refDir + ' && mkdir ' + refDir
  obj = childProcess.spawnSync(cmd, { shell: true })
  errLog = obj.stderr.toString()
  if (errLog.length > 0) {
    return cb(errLog)
  }

  // 2.2 Obtain the list of modules in json form & parse it
  cmd = 'LUA_PATH="$LUA_PATH;./?.lua" ' +
        'ldoc -q -i --filter ldoc/filters.json ' +
        KONG_PATH + '/kong/pdk'
  obj = childProcess.spawnSync(cmd, { shell: true })
  // ignore "unkwnown tag" errors
  errLog = obj.stderr.toString().replace(/.*unknown tag.*\n/g, '')
  if (errLog.length > 0) {
    return cb(errLog)
  }
  modules = JSON.parse(obj.stdout.toString())

  // 2.3 For each module, generate its docs in markdown
  for (let module of modules) {
    cmd = 'LUA_PATH="$LUA_PATH;./?.lua" ' +
          'ldoc -q -c ldoc/config.ld ' +
          module.file + ' && ' +
          'mv ./' + module.generated_name + '.md ' + refDir + '/' +
          module.name + '.md'
    obj = childProcess.spawnSync(cmd, { shell: true })
    errLog = obj.stderr.toString()
    if (errLog.length > 0) {
      return cb(errLog)
    }
  }
  log('Re-generated PDK docs in ' + refDir)

  // 3 Write pdk_info yaml file
  // 3.1 Obtain git sha-1 hash of the current git log
  cmd = 'pushd ' + KONG_PATH + ' > /dev/null; git rev-parse HEAD; popd > /dev/null'
  obj = childProcess.spawnSync(cmd, { shell: true })
  errLog = obj.stderr.toString()
  if (errLog.length > 0) {
    return cb(errLog)
  }
  gitSha1 = obj.stdout.toString().trim()

  // 3.2 Write it into file
  confFilepath = 'app/_data/pdk_info.yml'
  fs.writeFileSync(confFilepath, 'sha1: ' + gitSha1 + '\n')
  log('git SHA-1 (' + gitSha1 + ') written to ' + confFilepath)
})

gulp.task('admin-api-docs', function (cb) {
  var KONG_PATH, KONG_VERSION, cmd, obj, errLog

  // 0 Obtain "env-var params"
  KONG_PATH = process.env.KONG_PATH
  if (KONG_PATH === undefined) {
    return cb('No KONG_PATH environment variable set')
  }

  KONG_VERSION = process.env.KONG_VERSION
  if (KONG_VERSION === undefined) {
    return cb('No KONG_VERSION environment variable set. Example: 0.14.x')
  }

  // 1 Generate admin-api.md
  cmd = 'resty autodoc-admin-api/run.lua'
  obj = childProcess.spawnSync(cmd, { shell: true })
  errLog = obj.stderr.toString()
  if (errLog.length > 0) {
    return cb(errLog)
  }

  log('Re-generated Admin API docs for ' + KONG_VERSION)
})

gulp.task('cli-docs', function (cb) {
  var KONG_PATH, KONG_VERSION, cmd, obj, errLog

  // 0 Obtain "env-var params"
  KONG_PATH = process.env.KONG_PATH
  if (KONG_PATH === undefined) {
    return cb('No KONG_PATH environment variable set')
  }

  KONG_VERSION = process.env.KONG_VERSION
  if (KONG_VERSION === undefined) {
    return cb('No KONG_VERSION environment variable set. Example: 1.0.x')
  }

  // 1 Generate cli.md
  cmd = 'luajit autodoc-cli/run.lua'
  obj = childProcess.spawnSync(cmd, { shell: true })
  errLog = obj.stderr.toString()
  if (errLog.length > 0) {
    return cb(errLog)
  }

  log('Re-generated CLI docs for ' + KONG_VERSION)
})

gulp.task('conf-docs', function (cb) {
  var KONG_PATH, KONG_VERSION, cmd, obj, errLog

  // 0 Obtain "env-var params"
  KONG_PATH = process.env.KONG_PATH
  if (KONG_PATH === undefined) {
    return cb('No KONG_PATH environment variable set')
  }

  KONG_VERSION = process.env.KONG_VERSION
  if (KONG_VERSION === undefined) {
    return cb('No KONG_VERSION environment variable set. Example: 1.0.x')
  }

  // Generate configuration.md
  cmd = 'luajit autodoc-conf/run.lua'
  obj = childProcess.spawnSync(cmd, { shell: true })
  errLog = obj.stderr.toString()
  if (errLog.length > 0) {
    return cb(errLog)
  }

  log('Re-generated Conf docs for ' + KONG_VERSION)
})

<<<<<<< HEAD
=======
gulp.task('nav-docs', function (cb) {
  var KONG_VERSION, cmd, obj, errLog

  // 0 Obtain "env-var params"
  KONG_VERSION = process.env.KONG_VERSION
  if (KONG_VERSION === undefined) {
    return cb('No KONG_VERSION environment variable set. Example: 1.0.x')
  }

  // 1 Generate docs_nav_X.Y.x.yml
  cmd = 'luajit autodoc-nav/run.lua'
  obj = childProcess.spawnSync(cmd, { shell: true })
  errLog = obj.stderr.toString()
  if (errLog.length > 0) {
    return cb(errLog)
  }

  log('Re-generated navigation file for ' + KONG_VERSION)
})

>>>>>>> d62bcec1
gulp.task('clean', function () {
  ghPages.clean()
  return del(['dist', '.gh-pages'])
})

gulp.task('build', ['javascripts', 'images', 'fonts', 'copycss'], function (cb) {
  sequence('html', 'styles', cb)
})

gulp.task('browser-sync', function () {
  browserSync.init({
    logPrefix: ' ▶ ',
    minify: false,
    notify: false,
    server: 'dist',
    open: false
  })
})

gulp.task('gh-pages', function (cb) {
  var cmd = 'git rev-parse --short HEAD'

  childProcess.exec(cmd, function (err, stdout, stderr) {
    if (err) {
      cb(err)
    }

    ghPages.publish(path.join(__dirname, paths.dist), {
      message: 'Deploying ' + stdout + '(' + new Date().toISOString() + ')'
    }, cb)
  })
})

gulp.task('cloudflare', function (cb) {
  // configure cloudflare
  var cloudflare = require('cloudflare').createClient({
    email: process.env.MASHAPE_CLOUDFLARE_EMAIL,
    token: process.env.MASHAPE_CLOUDFLARE_TOKEN
  })

  cloudflare.clearCache('docs.getkong.com', function (err) {
    if (err) {
      log(err.message)
    }

    cb()
  })
})

gulp.task('deploy', function (cb) {
  sequence('build', 'gh-pages', cb)
})

gulp.task('watch', function () {
  gulp.watch(sources.content, ['html-watch'])
  gulp.watch(sources.styles, ['styles'])
  gulp.watch(sources.images, ['images-watch'])
  gulp.watch(sources.js, ['javascripts'])
  gulp.watch(paths.assets + 'css/hub.css', ['copycss'])
})

gulp.task('html-watch', ['html'], function (cb) {
  browserSync.reload()
  cb()
})

gulp.task('images-watch', ['images'], function (cb) {
  browserSync.reload()
  cb()
})

gulp.task('default', ['clean'], function (cb) {
  sequence('build', 'browser-sync', 'copycss', 'watch', cb)
})

gulp.task('setdev', function (cb) {
  dev = true
  cb()
})

gulp.task('dev', ['setdev'], function (cb) {
  sequence('default', cb)
})<|MERGE_RESOLUTION|>--- conflicted
+++ resolved
@@ -308,8 +308,6 @@
   log('Re-generated Conf docs for ' + KONG_VERSION)
 })
 
-<<<<<<< HEAD
-=======
 gulp.task('nav-docs', function (cb) {
   var KONG_VERSION, cmd, obj, errLog
 
@@ -330,7 +328,6 @@
   log('Re-generated navigation file for ' + KONG_VERSION)
 })
 
->>>>>>> d62bcec1
 gulp.task('clean', function () {
   ghPages.clean()
   return del(['dist', '.gh-pages'])
