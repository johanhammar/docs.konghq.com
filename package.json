{
  "private": true,
  "version": "1.0.0",
  "name": "docs.konghq.com",
  "homepage": "https://docs.konghq.com",
  "repository": "Kong/docs.konghq.com",
  "license": "proprietary",
  "scripts": {
    "deploy": "gulp deploy",
    "preinstall": "bundle install",
    "prestart": "npm test",
    "start": "gulp",
    "dev": "gulp dev",
    "pdk-docs": "KONG_PATH=${KONG_PATH:=} KONG_VERSION=${KONG_VERSION:=} gulp pdk-docs",
    "test": "standard && echint --verbose"
  },
  "standard": {
    "ignore": [
      "dist/**",
      "vendor/**",
      "node_modules/**",
      "Dockerfile",
      "gulpfile.js",
      "app/_assets/javascripts/app.js"
    ]
  },
  "echint": {
    "ignore": [
      "Makefile",
      "dist/**",
      "app/*.x/**",
      "app/enterprise/**/*",
      "app/_assets/images/**",
      "app/_assets/fonts/**",
      "app/license/index.md",
      "ldoc/*",
      "Gemfile.lock",
      "autodoc-admin-api/*.lua",
      "autodoc-conf/*.lua",
      "vendor/**",
      "node_modules/**",
      "Docker"
    ]
  },
  "devDependencies": {
    "bootstrap": "3.4.1",
    "broken-link-checker": "^0.7.8",
    "browser-sync": "2.26.7",
    "cloudflare": "2.6.0",
    "del": "5.1.0",
    "echint": "4.0.2",
    "fancy-log": "1.3.3",
    "font-awesome": "4.7.0",
    "gh-pages": "2.1.1",
    "gifsicle": "4.0.1",
    "glob": "7.1.4",
    "gulp": "4.0.2",
    "gulp-autoprefixer": "7.0.0",
    "gulp-clean-css": "4.2.0",
    "gulp-concat": "2.6.1",
    "gulp-if": "3.0.0",
    "gulp-imagemin": "6.1.0",
    "gulp-less": "4.0.1",
    "gulp-load-plugins": "2.0.1",
    "gulp-minify": "3.1.0",
    "gulp-plumber": "1.2.1",
    "gulp-rename": "1.4.0",
    "gulp-resource-hints": "0.2.1",
    "gulp-size": "3.0.0",
    "gulp-sourcemaps": "2.6.5",
    "jpegtran": "1.0.6",
    "list-assets": "0.0.2",
<<<<<<< HEAD
    "lodash": "4.17.13",
=======
    "lodash": "4.17.15",
>>>>>>> 1ee9b991
    "run-sequence": "2.2.1",
    "skeleton-css": "2.0.4",
    "standard": "14.3.0"
  }
}<|MERGE_RESOLUTION|>--- conflicted
+++ resolved
@@ -70,11 +70,7 @@
     "gulp-sourcemaps": "2.6.5",
     "jpegtran": "1.0.6",
     "list-assets": "0.0.2",
-<<<<<<< HEAD
-    "lodash": "4.17.13",
-=======
     "lodash": "4.17.15",
->>>>>>> 1ee9b991
     "run-sequence": "2.2.1",
     "skeleton-css": "2.0.4",
     "standard": "14.3.0"
