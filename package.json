{
  "private": true,
  "version": "1.0.0",
  "name": "docs.konghq.com",
  "homepage": "https://docs.konghq.com",
  "repository": "Kong/docs.konghq.com",
  "license": "proprietary",
  "scripts": {
    "deploy": "gulp deploy",
    "preinstall": "bundle install",
    "prestart": "npm test",
    "start": "gulp",
    "dev": "gulp dev",
    "pdk-docs": "KONG_PATH=${KONG_PATH:=} KONG_VERSION=${KONG_VERSION:=} gulp pdk-docs",
    "test": "standard && echint --verbose"
  },
  "standard": {
    "ignore": [
      "dist/**",
      "vendor/**",
      "node_modules/**",
      "Dockerfile",
      "gulpfile.js",
      "app/_assets/javascripts/app.js"
    ]
  },
  "echint": {
    "ignore": [
      "Makefile",
      "dist/**",
      "app/*.x/**",
      "app/enterprise/**/*",
      "app/_assets/images/**",
      "app/_assets/fonts/**",
      "app/license/index.md",
      "ldoc/*",
      "Gemfile.lock",
      "autodoc-admin-api/*.lua",
      "autodoc-conf/*.lua",
      "vendor/**",
      "node_modules/**",
      "Docker"
    ]
  },
  "devDependencies": {
    "bootstrap": "3.4.1",
    "broken-link-checker": "^0.7.8",
    "browser-sync": "2.26.7",
<<<<<<< HEAD
    "cloudflare": "2.6.0",
=======
    "cloudflare": "2.7.0",
>>>>>>> 3ab8f8da
    "del": "5.1.0",
    "echint": "4.0.2",
    "fancy-log": "1.3.3",
    "font-awesome": "4.7.0",
    "gh-pages": "2.1.1",
    "gifsicle": "4.0.1",
    "glob": "7.1.4",
    "gulp": "4.0.2",
<<<<<<< HEAD
    "gulp-autoprefixer": "7.0.0",
    "gulp-clean-css": "4.2.0",
    "gulp-concat": "2.6.1",
    "gulp-if": "3.0.0",
    "gulp-imagemin": "6.1.0",
=======
    "gulp-autoprefixer": "7.0.1",
    "gulp-clean-css": "4.2.0",
    "gulp-concat": "2.6.1",
    "gulp-if": "3.0.0",
    "gulp-imagemin": "6.1.1",
>>>>>>> 3ab8f8da
    "gulp-less": "4.0.1",
    "gulp-load-plugins": "2.0.1",
    "gulp-minify": "3.1.0",
    "gulp-plumber": "1.2.1",
    "gulp-rename": "1.4.0",
    "gulp-resource-hints": "0.2.1",
    "gulp-size": "3.0.0",
    "gulp-sourcemaps": "2.6.5",
    "jpegtran": "1.0.6",
    "list-assets": "0.0.2",
    "lodash": "4.17.15",
    "run-sequence": "2.2.1",
    "skeleton-css": "2.0.4",
<<<<<<< HEAD
    "standard": "14.3.0"
=======
    "standard": "14.3.1"
>>>>>>> 3ab8f8da
  }
}<|MERGE_RESOLUTION|>--- conflicted
+++ resolved
@@ -46,11 +46,7 @@
     "bootstrap": "3.4.1",
     "broken-link-checker": "^0.7.8",
     "browser-sync": "2.26.7",
-<<<<<<< HEAD
-    "cloudflare": "2.6.0",
-=======
     "cloudflare": "2.7.0",
->>>>>>> 3ab8f8da
     "del": "5.1.0",
     "echint": "4.0.2",
     "fancy-log": "1.3.3",
@@ -59,19 +55,11 @@
     "gifsicle": "4.0.1",
     "glob": "7.1.4",
     "gulp": "4.0.2",
-<<<<<<< HEAD
-    "gulp-autoprefixer": "7.0.0",
-    "gulp-clean-css": "4.2.0",
-    "gulp-concat": "2.6.1",
-    "gulp-if": "3.0.0",
-    "gulp-imagemin": "6.1.0",
-=======
     "gulp-autoprefixer": "7.0.1",
     "gulp-clean-css": "4.2.0",
     "gulp-concat": "2.6.1",
     "gulp-if": "3.0.0",
     "gulp-imagemin": "6.1.1",
->>>>>>> 3ab8f8da
     "gulp-less": "4.0.1",
     "gulp-load-plugins": "2.0.1",
     "gulp-minify": "3.1.0",
@@ -85,10 +73,6 @@
     "lodash": "4.17.15",
     "run-sequence": "2.2.1",
     "skeleton-css": "2.0.4",
-<<<<<<< HEAD
-    "standard": "14.3.0"
-=======
     "standard": "14.3.1"
->>>>>>> 3ab8f8da
   }
 }