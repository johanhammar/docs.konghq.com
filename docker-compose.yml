version: '3.4'

services:
  jekyll:
    build: .
<<<<<<< HEAD
=======
    user: ${JEKYLL_USER:-jekyll}
>>>>>>> 3ab8f8da
    command: ${COMMAND:-make run}
    volumes:
      - .:/srv/jekyll
    ports:
      - 3000:3000
      - 3001:3001
    healthcheck:
      test: curl --fail -I localhost:3000<|MERGE_RESOLUTION|>--- conflicted
+++ resolved
@@ -3,10 +3,7 @@
 services:
   jekyll:
     build: .
-<<<<<<< HEAD
-=======
     user: ${JEKYLL_USER:-jekyll}
->>>>>>> 3ab8f8da
     command: ${COMMAND:-make run}
     volumes:
       - .:/srv/jekyll
