--- conflicted
+++ resolved
@@ -10,15 +10,9 @@
     items:
       - label: Installation
       - label: Configuration
-<<<<<<< HEAD
-  - label: Notes
-    items:
-      - label: Known Limitations
-=======
   - label: Known Issues
     items:
       - label: CORS Limitations
->>>>>>> 605518d5
 ---
 
 Easily add __Cross-origin resource sharing *(CORS)*__ to your API by enabling this plugin.
@@ -66,17 +60,6 @@
 `config.max_age`<br>*optional*             | Indicated how long the results of the preflight request can be cached, in `seconds`.
 `config.preflight_continue`<br>*optional*  | A boolean value that instructs the plugin to proxy the `OPTIONS` preflight request to the upstream API. Defaults to `false`.
 
-<<<<<<< HEAD
-## Known Issues
-
-This plugin has a known limitation when consuming an API by manually setting the `Host` header to a different hostname than the one specified in the request URI. For example, when executing:
-
-```bash
-curl -H "Host: myservice.com" http://127.0.0.1:8000/
-```
-
-Because setting the `Host` header to an arbitrary value is not allowed in a CORS preflight request. It will instead work properly when a `CNAME` record has been properly configured.
-=======
 ## Known issues
 
 Below is a list of known issues or limitations for this plugin.
@@ -88,7 +71,6 @@
 Because of this limitation, this plugin will only work for APIs that have been configured with a `request_path` setting, and it will not work for APIs that are being resolved using a custom DNS (the `request_host` property).
 
 To learn how to add `request_path` to an API, please read the [Proxy Reference][proxy-reference].
->>>>>>> 605518d5
 
 [api-object]: /docs/latest/admin-api/#api-object
 [configuration]: /docs/latest/configuration
