--- conflicted
+++ resolved
@@ -38,11 +38,7 @@
 `name`                                  | The name of the plugin to use, in this case: `requestsizelimiting`
 `api_id`                                | The API ID that this plugin configuration will target
 `consumer_id`<br>*optional*             | The CONSUMER ID that this plugin configuration will target
-<<<<<<< HEAD
-`allowed_payload_size`<br>*optional*    | Allowed request payload size in bytes, default is 128 bytes
-=======
-`allowed_payload_size`<br>*optional*             | Allowed request payload size in bytes, default is 128 mega bytes
->>>>>>> 225fd9a7
+`allowed_payload_size`<br>*optional*    | Allowed request payload size in bytes, default is 128 MB
 
 [api-object]: /docs/{{site.data.kong_latest.version}}/admin-api/#api-object
 [configuration]: /docs/{{site.data.kong_latest.version}}/configuration
