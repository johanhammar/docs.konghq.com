---
id: page-plugin
title: Plugins - Response Rate Limiting
header_title: Response Rate Limiting
header_icon: /assets/images/icons/plugins/response-rate-limiting.png
breadcrumbs:
  Plugins: /plugins
nav:
  - label: Getting Started
    items:
      - label: Installation
      - label: Configuration
<<<<<<< HEAD
  - label: Usage
    items:
      - label: Configuring Quotas
=======
      - label: Usage
      - label: Headers sent to the client
>>>>>>> 605518d5
---

This plugin allows you to limit the number of requests a developer can make based on a custom response header returned by the upstream API. You can arbitrary set as many rate-limiting objects (or quotas) as you want and instruct Kong to increase or decrease them by any number of units. Each custom rate-limiting object can limit the inbound requests per seconds, minutes, hours, days, months or years.

If the API has no authentication layer, the **Client IP** address will be used, otherwise the Consumer will be used if an authentication plugin has been configured.

----

## Installation

Add the plugin to the list of available plugins on every Kong server in your cluster by editing the [kong.yml][configuration] configuration file:

```yaml
plugins_available:
  - response-ratelimiting
```

Every node in the Kong cluster should have the same `plugins_available` property value.

## Configuration

Configuring the plugin is straightforward, you can add it on top of an [API][api-object] (or [Consumer][consumer-object]) by executing the following request on your Kong server:

```bash
$ curl -X POST http://kong:8001/apis/{api}/plugins \
    --data "name=response-ratelimiting" \
    --data "config.limits.{limit_name}.minute=10"
```

`api`: The `id` or `name` of the API that this plugin configuration will target

form parameter                      | required        | description
---                                 | ---             | ---
`name`                              | *required*      | The name of the plugin to use, in this case: `response-ratelimiting`
`consumer_id`                       | *optional*      | The CONSUMER ID that this plugin configuration will target. This value can only be used if [authentication has been enabled][faq-authentication] so that the system can identify the user making the request.
`config.header_name`                | *optional*      | The name of the response header used to increment the counters. By default is `X-Kong-Limit`.
`config.limits.{limit_name}`        | *required*      |  This is a list of custom objects that you can set on the API, with arbitrary names set in the `{limit_name`} placeholder, like `config.limits.sms.minute=20` if your object is called "SMS".
`config.limits.{limit_name}.second` | *semi-optional* | The amount of HTTP requests the developer can make per second. At least one limit must exist.
`config.limits.{limit_name}.minute` | *semi-optional* | The amount of HTTP requests the developer can make per minute. At least one limit must exist.
`config.limits.{limit_name}.hour`   | *semi-optional* | The amount of HTTP requests the developer can make per hour. At least one limit must exist.
`config.limits.{limit_name}.day`    | *semi-optional* | The amount of HTTP requests the developer can make per day. At least one limit must exist.
`config.limits.{limit_name}.month`  | *semi-optional* | The amount of HTTP requests the developer can make per month. At least one limit must exist.
`config.limits.{limit_name}.year`   | *semi-optional* | The amount of HTTP requests the developer can make per year. At least one limit must exist.

----

## Configuring Quotas

After adding the plugin, you can increment the configured limits by adding the following response header:

```
Header-Name: Limit=Value [,Limit=Value]
```

Since `X-Kong-Limit` is the default header name (you can optionally change it), it will look like:

```
X-Kong-Limit: limitname1=2, limitname2=4
```

That will increment the limit `limitname1` by 2 units, and `limitname2` by 4 units.

You can optionally increment more than one limit by comma separating the entries. The header will be removed before returning the response to the original client.

## Headers sent to the client

When this plugin is enabled, Kong will send some additional headers back to the client telling how many units are available and how many are allowed. For example if you created a limit/quota called "Videos" with a per-minute limit:

```
X-RateLimit-Limit-Videos-Minute: 10
X-RateLimit-Remaining-Videos-Minute: 9
```

or it will return a combination of more time limits, if more than one is being set:

```
X-RateLimit-Limit-Videos-Second: 5
X-RateLimit-Remaining-Videos-Second: 5
X-RateLimit-Limit-Videos-Minute: 10
X-RateLimit-Remaining-Videos-Minute: 10
```

If any of the limits configured is being reached, the plugin will return a `HTTP/1.1 429` status code and an empty body.

[api-object]: /docs/latest/admin-api/#api-object
[configuration]: /docs/latest/configuration
[consumer-object]: /docs/latest/admin-api/#consumer-object
[faq-authentication]: /about/faq/#how-can-i-add-an-authentication-layer-on-a-microservice/api?<|MERGE_RESOLUTION|>--- conflicted
+++ resolved
@@ -10,14 +10,10 @@
     items:
       - label: Installation
       - label: Configuration
-<<<<<<< HEAD
   - label: Usage
     items:
       - label: Configuring Quotas
-=======
-      - label: Usage
       - label: Headers sent to the client
->>>>>>> 605518d5
 ---
 
 This plugin allows you to limit the number of requests a developer can make based on a custom response header returned by the upstream API. You can arbitrary set as many rate-limiting objects (or quotas) as you want and instruct Kong to increase or decrease them by any number of units. Each custom rate-limiting object can limit the inbound requests per seconds, minutes, hours, days, months or years.
