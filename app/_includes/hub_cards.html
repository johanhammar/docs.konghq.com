--- conflicted
+++ resolved
@@ -12,15 +12,9 @@
   {% assign extn_slug_array = extn_slug | split: "-" %}
   <div class="col-12 col-md-6 col-lg-4 my-1x card-group">
     <a href="{{ extn.url | remove: '/index' }}">
-    <div class="card plugin-card align-items-center {{ extn.type }} {{ extn.categories | join: ' ' }} {% if extn_publisher == 'kong-inc' %}pub-konghq {% if extn.enterprise %}enterprise{% else %}open-source{% endif %} {% else %}pub-not-konghq pub-{{extn_publisher}}{% endif %}">
-<<<<<<< HEAD
+      <div class="card plugin-card align-items-center {{ extn.type }} {{ extn.categories | join: ' ' }} {% if extn_publisher == 'kong-inc' %}pub-konghq {% if extn.enterprise %}enterprise{% else %}open-source{% endif %} {% else %}pub-not-konghq pub-{{extn_publisher}}{% endif %}">
         <div class="name-desc">
           <img class="card-img-top" src="{{ header_icon }}" onerror="this.src='/assets/images/icons/hub/_default_icon.png'"/>
-=======
-      <div class="name-desc">
-        <a href="{{ extn.url | remove: '/index' }}">
-          <img class="card-img-top" src="{{ header_icon }}" onerror="this.src='/assets/images/icons/hub/default_icon.png'"/>
->>>>>>> fe68ece1
           <p class="lg mt-1x fw-500">{{ extn.name }}</p>
           <p class="sm">{{ extn.desc }}</p>
         </div>
@@ -32,7 +26,7 @@
             {{ extn.publisher }}
           {% endif %}
         </div>
-        </div>
+      </div>
     </a>
-      </div>
+  </div>
 {% endif %}