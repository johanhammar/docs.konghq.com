--- conflicted
+++ resolved
@@ -6,11 +6,7 @@
     <div class="container">
       <div class="row">
         <div class="text-center">
-<<<<<<< HEAD
-          <p>Kong Summit is coming to SF Sept 18-19! <span class="hidden-lg">Join the Microservices and API Revolution Today!</span>
-=======
           <p>Kong Summit - Sept 18-19! <span class="hide_mobile">Join the Microservices and API Revolution Today!</span>
->>>>>>> 5c045a8a
           <a href="https://konghq.com/kong-summit" class="header_link" alt="Get Your Tickets">REGISTER</a></p>
         </div>
       </div>
