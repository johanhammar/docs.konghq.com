--- conflicted
+++ resolved
@@ -14,56 +14,7 @@
 
   <ul class="accordion-container">
     {% for nav in page.nav_items %}
-<<<<<<< HEAD
-    {% if page.edition == 'deck'%}{% assign item_active = true %}{% else %}{% assign item_active = false %}{% endif %}
-    {% assign item_url = false %}
-    {% if nav.items %}
-    {% capture item_content %}
-    <ul class="items">
-      {% for item in nav.items %}
-      {% capture url %}{{ docs_url | append: item.url }}/{% endcapture %}
-      <li>
-        <a {% if item.absolute_url %}href="{{item.url}}" {% else %}href="{{docs_url | append: item.url}}" {% endif %} {% if page.url==url %}class="active" {% assign item_active = true %} {% endif %}>
-          {{item.text}}
-        </a>
-        {% if item.items %}
-        <ul>
-          {% for subitem in item.items %}
-          {% capture sub_url %}{{ docs_url | append: subitem.url }}/{% endcapture %}
-          <li>
-            <a {% if subitem.absolute_url %}href="{{subitem.url}}" {% else %}href="{{docs_url | append: subitem.url}}" {% endif %} {% if page.url==sub_url %}class="active" {% assign item_active = true %} {% endif %}>{{subitem.text}}</a>
-            {% if subitem.items %}
-            <ul>
-              {% for subitem in subitem.items %}
-              {% capture sub_url %}{{ docs_url | append: subitem.url }}/{% endcapture %}
-              <li>
-                <a {% if subitem.absolute_url %}href="{{subitem.url}}" {% else %}href="{{docs_url | append: subitem.url}}" {% endif %} {% if page.url==sub_url %}class="active" {% assign item_active = true %} {% endif %}>{{subitem.text}}</a>
-              </li>
-              {% endfor %}
-            </ul>
-            {% endif %}
-          </li>
-          {% endfor %}
-        </ul>
-        {% endif %}
-      </li>
-      {% endfor %}
-    </ul>
-    {% endcapture %}
-    {% else %}
-    {% assign item_content = nil %}
-    {% endif %}
-
-    {% if nav.url %}
-    {% assign item_url = docs_url | append: nav.url %}
-    {% endif %}
-
-    {% if page.url == item_url %}{% assign item_active = true %}{% endif %}
-
-    {% include accordion-item.html index=forloop.index icon=nav.icon url=item_url label=nav.title active=item_active content=item_content %}
-=======
     {% include docs-sidebar-item.html id=forloop.index docs_url=docs_url items=nav.items url=nav.url absolute_url=nav.absolute_url icon=nav.icon title=nav.title %}
->>>>>>> 86bead54
     {% endfor %}
   </ul>
 </aside>