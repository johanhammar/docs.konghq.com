<section class="section subscribe-section" id="newsletter">
  <div class="container">
    <header class="section-header">
      <h4>Keep up with the latest features</h4>
    </header>
    <div class="row" style="max-width: 500px; margin: 0 auto;">
      <noscript>
        <iframe src="http://go.mashape.com/l/392112/2017-08-16/b2qn8v" width="100%" height="100" type="text/html" frameborder="0" allowTransparency="true" style="border: 0"></iframe>
      </noscript>
      <script type="text/javascript">
        var form = 'http://go.mashape.com/l/392112/2017-08-16/b2qn8v';
        var params = window.location.search;
        var thisScript = document.scripts[document.scripts.length - 1];
        var iframe = document.createElement('iframe');

<<<<<<< HEAD
        iframe.setAttribute('src', form + params);
        iframe.setAttribute('width', '100%');
        iframe.setAttribute('height', 100);
        iframe.setAttribute('type', 'text/html');
        iframe.setAttribute('frameborder', 0);
        iframe.setAttribute('allowTransparency', 'true');
        iframe.style.border = '0';

        thisScript.parentElement.replaceChild(iframe, thisScript);
      </script>
=======
    <div class="row">
      <div class="one-half column offset-by-three">
        <noscript>
          <iframe src="https://go.pardot.com/l/392112/2017-08-16/b2qn8v" width="100%" height="100" type="text/html" frameborder="0" allowTransparency="true" style="border: 0"></iframe>
        </noscript>
        <script type="text/javascript">
          var form = 'https://go.pardot.com/l/392112/2017-08-16/b2qn8v';
          var params = window.location.search;
          var thisScript = document.scripts[document.scripts.length - 1];
          var iframe = document.createElement('iframe');

          iframe.setAttribute('src', form + params);
          iframe.setAttribute('width', '100%');
          iframe.setAttribute('height', 100);
          iframe.setAttribute('type', 'text/html');
          iframe.setAttribute('frameborder', 0);
          iframe.setAttribute('allowTransparency', 'true');
          iframe.style.border = '0';

          thisScript.parentElement.replaceChild(iframe, thisScript);
        </script>
      </div>
>>>>>>> 4452a44f
    </div>
  </div>
</section><|MERGE_RESOLUTION|>--- conflicted
+++ resolved
@@ -3,28 +3,7 @@
     <header class="section-header">
       <h4>Keep up with the latest features</h4>
     </header>
-    <div class="row" style="max-width: 500px; margin: 0 auto;">
-      <noscript>
-        <iframe src="http://go.mashape.com/l/392112/2017-08-16/b2qn8v" width="100%" height="100" type="text/html" frameborder="0" allowTransparency="true" style="border: 0"></iframe>
-      </noscript>
-      <script type="text/javascript">
-        var form = 'http://go.mashape.com/l/392112/2017-08-16/b2qn8v';
-        var params = window.location.search;
-        var thisScript = document.scripts[document.scripts.length - 1];
-        var iframe = document.createElement('iframe');
-
-<<<<<<< HEAD
-        iframe.setAttribute('src', form + params);
-        iframe.setAttribute('width', '100%');
-        iframe.setAttribute('height', 100);
-        iframe.setAttribute('type', 'text/html');
-        iframe.setAttribute('frameborder', 0);
-        iframe.setAttribute('allowTransparency', 'true');
-        iframe.style.border = '0';
-
-        thisScript.parentElement.replaceChild(iframe, thisScript);
-      </script>
-=======
+    
     <div class="row">
       <div class="one-half column offset-by-three">
         <noscript>
@@ -47,7 +26,6 @@
           thisScript.parentElement.replaceChild(iframe, thisScript);
         </script>
       </div>
->>>>>>> 4452a44f
     </div>
   </div>
 </section>