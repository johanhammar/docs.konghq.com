--- conflicted
+++ resolved
@@ -22,11 +22,8 @@
 kong_version_compatibility:
     community_edition:
       compatible:
-<<<<<<< HEAD
-=======
         - 1.2.x
         - 1.1.x
->>>>>>> d62bcec1
         - 1.0.x
         - 0.14.x
         - 0.13.x
@@ -65,11 +62,7 @@
       required: false
       default: "`apikey`"
       description: |
-<<<<<<< HEAD
-        Describes an array of comma separated parameter names where the plugin will look for a key. The client must send the authentication key in one of those key names, and the plugin will try to read the credential from a header or the querystring parameter with the same name.<br>*note*: the key names may only contain [a-z], [A-Z], [0-9], [_] and [-]. Underscores are not permitted for keys in headers due to [additional restrictions in the NGINX defaults](http://nginx.org/en/docs/http/ngx_http_core_module.html#ignore_invalid_headers).
-=======
         Describes an array of parameter names where the plugin will look for a key. The client must send the authentication key in one of those key names, and the plugin will try to read the credential from a header or the querystring parameter with the same name.<br>*note*: the key names may only contain [a-z], [A-Z], [0-9], [_] and [-]. Underscores are not permitted for keys in headers due to [additional restrictions in the NGINX defaults](http://nginx.org/en/docs/http/ngx_http_core_module.html#ignore_invalid_headers).
->>>>>>> d62bcec1
     - name: key_in_body
       required: false
       default: "`false`"
@@ -255,7 +248,6 @@
 ```
 
 You can filter the list by consumer by using this other path:
-<<<<<<< HEAD
 
 ```bash
 $ curl -X GET http://kong:8001/consumers/{username or id}/key-auth
@@ -273,25 +265,6 @@
 }
 ```
 
-=======
-
-```bash
-$ curl -X GET http://kong:8001/consumers/{username or id}/key-auth
-
-{
-    "data": [
-       {
-         "id":"6cb76501-c970-4e12-97c6-3afbbba3b454",
-         "created_at":1507936652000,
-         "key":"nCztu5Jrz18YAWmkwOGJkQe9T8lB99l4",
-         "consumer": { "id": "c0d92ba9-8306-482a-b60d-0cfdd2f0e880" }
-       }
-    ]
-    "next":null,
-}
-```
-
->>>>>>> d62bcec1
 `username or id`: The username or id of the consumer whose credentials need to be listed
 
 ### Retrieve the Consumer associated with a key
