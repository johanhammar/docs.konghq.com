---
name: Request Size Limiting
publisher: Kong Inc.
version: 1.0.0

desc: Block requests with bodies greater than a specified size
description: |
  <div class="alert alert-warning">
    For security reasons we suggest enabling this plugin for any Service you add to Kong to prevent a DOS (Denial of Service) attack.
  </div>

  Block incoming requests whose body is greater than a specific size in megabytes.

  <div class="alert alert-warning">
    <strong>Note:</strong> The functionality of this plugin as bundled
    with versions of Kong prior to 0.9.0
    differs from what is documented herein. Refer to the
    <a href="https://github.com/Kong/kong/blob/master/CHANGELOG.md">CHANGELOG</a>
    for details.
  </div>

type: plugin
categories:
  - traffic-control

kong_version_compatibility:
    community_edition:
      compatible:
        - 1.4.x
        - 1.3.x
        - 1.2.x
        - 1.1.x
        - 1.0.x
        - 0.14.x
        - 0.13.x
        - 0.12.x
        - 0.11.x
        - 0.10.x
        - 0.9.x
        - 0.8.x
        - 0.7.x
        - 0.6.x
        - 0.5.x
        - 0.4.x
        - 0.3.x
    enterprise_edition:
      compatible:
        - 1.3-x
        - 0.36-x
        - 0.35-x
        - 0.34-x
        - 0.33-x
        - 0.32-x
        - 0.31-x

params:
  name: request-size-limiting
  service_id: true
  route_id: true
  consumer_id: true
  protocols: ["http", "https"]
  dbless_compatible: yes
  config:
    - name: allowed_payload_size
      required: true
      default: "`128`"
      value_in_examples: 128
      description: Allowed request payload size in megabytes, default is `128` (128000000 Bytes)
    - name: size_unit
      required: true
      default: "`megabytes`"
<<<<<<< HEAD
      description: Size unit can be set either in `bytes`, `kilobytes`, or `megabytes`.
      **Note**: this configuration is only supported in Kong Enterprise 1.3 and above, and may eventually extend to Kong Gateway 
=======
      description: Size unit can be set either in `bytes`, `kilobytes`, or `megabytes`. Note- this configuration is only supported in Kong Enterprise 1.3 and above, and may eventually extend to Kong Gateway 
>>>>>>> 959b10b3

---<|MERGE_RESOLUTION|>--- conflicted
+++ resolved
@@ -69,11 +69,6 @@
     - name: size_unit
       required: true
       default: "`megabytes`"
-<<<<<<< HEAD
-      description: Size unit can be set either in `bytes`, `kilobytes`, or `megabytes`.
-      **Note**: this configuration is only supported in Kong Enterprise 1.3 and above, and may eventually extend to Kong Gateway 
-=======
       description: Size unit can be set either in `bytes`, `kilobytes`, or `megabytes`. Note- this configuration is only supported in Kong Enterprise 1.3 and above, and may eventually extend to Kong Gateway 
->>>>>>> 959b10b3
 
 ---