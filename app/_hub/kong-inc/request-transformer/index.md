---
name: Request Transformer
publisher: Kong Inc.
version: 1.2.0

desc: Modify the request before hitting the upstream server
description: |
  Transform the request sent by a client on the fly on Kong, before hitting the upstream server.

  <div class="alert alert-warning">
    <strong>Note:</strong> The functionality of this plugin as bundled
    with versions of Kong prior to 0.10.0
    differs from what is documented herein. Refer to the
    <a href="https://github.com/Kong/kong/blob/master/CHANGELOG.md">CHANGELOG</a>
    for details.
  </div>

type: plugin
categories:
  - transformations

kong_version_compatibility:
    community_edition:
      compatible:
        - 1.2.x
        - 1.1.x
        - 1.0.x
        - 0.14.x
        - 0.13.x
        - 0.12.x
        - 0.11.x
        - 0.10.x
        - 0.9.x
        - 0.8.x
        - 0.7.x
        - 0.6.x
        - 0.5.x
        - 0.4.x
        - 0.3.x
    enterprise_edition:
      compatible:
        - 0.36-x
        - 0.35-x
        - 0.34-x
        - 0.33-x
        - 0.32-x

params:
  name: request-transformer
  service_id: true
  route_id: true
  consumer_id: true
  protocols: ["http", "https"]
  dbless_compatible: yes
  config:
    - name: http_method
      required: false
      description: Changes the HTTP method for the upstream request.
    - name: remove.headers
      required: false
      value_in_examples: [ "x-toremove", "x-another-one" ]
      description: List of header names. Unset the header(s) with the given name.
    - name: remove.querystring
      required: false
      value_in_examples: [ "qs-old-name:qs-new-name", "qs2-old-name:qs2-new-name" ]
      description: List of querystring names. Remove the querystring if it is present.
    - name: remove.body
      required: false
      value_in_examples: [ "formparam-toremove", "formparam-another-one" ]
      description: List of parameter names. Remove the parameter if and only if content-type is one the following [`application/json`, `multipart/form-data`,  `application/x-www-form-urlencoded`] and parameter is present.
    - name: replace.headers
      required: false
      description: List of headername:value pairs. If and only if the header is already set, replace its old value with the new one. Ignored if the header is not already set.
    - name: replace.querystring
      required: false
      description: List of queryname:value pairs. If and only if the field name is already set, replace its old value with the new one. Ignored if the field name is not already set.
    - name: replace.uri
      required: false
      default:
      value_in_examples:
      description: |
        Updates the upstream request URI with given value. This value can only be used to update the path part of the URI, not the scheme, nor the hostname.
    - name: replace.body
      required: false
      description: List of paramname:value pairs. If and only if content-type is one the following [`application/json`, `multipart/form-data`, `application/x-www-form-urlencoded`] and the parameter is already present, replace its old value with the new one. Ignored if the parameter is not already present.
    - name: rename.headers
      required: false
      value_in_examples: [ "header-old-name:header-new-name", "another-old-name:another-new-name" ]
      description: List of headername:value pairs. If and only if the header is already set, rename the header. The value is unchanged. Ignored if the header is not already set.
    - name: rename.querystring
      required: false
      value_in_examples: [ "qs-old-name:qs-new-name", "qs2-old-name:qs2-new-name" ]
      description: List of queryname:value pairs. If and only if the field name is already set, rename the field name. The value is unchanged. Ignored if the field name is not already set.
    - name: rename.body
      required: false
      value_in_examples: [ "param-old:param-new", "param2-old:param2-new" ]
      description: List of parameter name:value pairs. Rename the parameter name if and only if content-type is one the following [`application/json`, `multipart/form-data`,  `application/x-www-form-urlencoded`] and parameter is present.
<<<<<<< HEAD
=======
    - name: replace.body
      required: false
      description: List of paramname:value pairs. If and only if content-type is one the following [`application/json`, `multipart/form-data`, `application/x-www-form-urlencoded`] and the parameter is already present, replace its old value with the new one. Ignored if the parameter is not already present.
>>>>>>> 634f22e9
    - name: add.headers
      required: false
      value_in_examples: [ "x-new-header:value", "x-another-header:something" ]
      description: List of headername:value pairs. If and only if the header is not already set, set a new header with the given value. Ignored if the header is already set.
    - name: add.querystring
      required: false
      value_in_examples: [ "new-param:some_value", "another-param:some_value" ]
      description: List of queryname:value pairs. If and only if the querystring is not already set, set a new querystring with the given value. Ignored if the header is already set.
    - name: add.body
      required: false
      value_in_examples: [ "new-form-param:some_value", "another-form-param:some_value" ]
      description: List of pramname:value pairs. If and only if content-type is one the following [`application/json`, `multipart/form-data`, `application/x-www-form-urlencoded`] and the parameter is not present, add a new parameter with the given value to form-encoded body. Ignored if the parameter is already present.
    - name: append.headers
      required: false
      value_in_examples: "x-existing-header:some_value, x-another-header:some_value"
      description: List of headername:value pairs. If the header is not set, set it with the given value. If it is already set, a new header with the same name and the new value will be set.
    - name: append.querystring
      required: false
      description: List of queryname:value pairs. If the querystring is not set, set it with the given value. If it is already set, a new querystring with the same name and the new value will be set.
    - name: append.body
      required: false
      description: List of paramname:value pairs. If the content-type is one the following [`application/json`, `application/x-www-form-urlencoded`], add a new parameter with the given value if the parameter is not present, otherwise if it is already present, the two values (old and new) will be aggregated in an array.
  extra: |
    Note: if the value contains a `,` then the comma-separated format for lists cannot be used. The array notation must be used instead.

---

## Template as Value

User can use any of the the current request headers, query params, and captured URI named groups as template to populate above supported config fields.

| Request Param | Template
| --------- | -----------
| header | $(headers.<header_name> or $(headers['<header-name>']) or 'optional_default')
| querystring | $(query_params.<query_param_name> or $(query_params['query-param-name']) or 'optional_default')
| captured URIs | $(uri_captures.<group_name> or $(uri_captures['group-name']) or 'optional_default')

To escape a template, wrap it inside quotes and pass inside another template.<br>
Ex. $('$(some_needs_to_escaped)')

Note: Plugin creates a non mutable table of request headers, querystrings, and captured URIs before transformation. So any update or removal of params used in template does not affect the rendered value of template.

## Order of execution

Plugin performs the response transformation in following order

remove --> rename --> replace --> add --> append

## Examples

In these examples we have the plugin enabled on a Service. This would work
similarly for Routes.

- Add multiple headers by passing each header:value pair separately:

{% tabs %}
{% tab With a database %}
```bash
$ curl -X POST http://localhost:8001/services/example-service/plugins \
  --data "name=request-transformer" \
  --data "config.add.headers[1]=h1:v1" \
  --data "config.add.headers[2]=h2:v1"
```
{% tab Without a database %}
```yaml
plugins:
- name: request-transformer
  config:
    add:
      headers: ["h1:v1", "h2:v1"]
```
{% endtabs %}

<table>
  <tr>
    <th>incoming request headers</th>
    <th>upstream proxied headers:</th>
  </tr>
  <tr>
    <td>h1: v1</td>
    <td>
      <ul>
        <li>h1: v1</li>
        <li>h2: v1</li>
      </ul>
    </td>
  </tr>
</table>

- Add multiple headers by passing comma separated header:value pair (only possible with a database):

```bash
$ curl -X POST http://localhost:8001/services/example-service/plugins \
  --data "name=request-transformer" \
  --data "config.add.headers=h1:v1,h2:v2"
```

<table>
  <tr>
    <th>incoming request headers</th>
    <th>upstream proxied headers:</th>
  </tr>
  <tr>
    <td>h1: v1</td>
    <td>
      <ul>
        <li>h1: v1</li>
        <li>h2: v1</li>
      </ul>
    </td>
  </tr>
</table>

- Add multiple headers passing config as JSON body (only possible with a database):

```bash
$ curl -X POST http://localhost:8001/services/example-service/plugins \
  --header 'content-type: application/json' \
  --data '{"name": "request-transformer", "config": {"add": {"headers": ["h1:v2", "h2:v1"]}}}'
```

<table>
  <tr>
    <th>incoming request headers</th>
    <th>upstream proxied headers:</th>
  </tr>
  <tr>
    <td>h1: v1</td>
    <td>
      <ul>
        <li>h1: v1</li>
        <li>h2: v1</li>
      </ul>
    </td>
  </tr>
</table>

- Add a querystring and a header:

{% tabs %}
{% tab With a database %}
```bash
$ curl -X POST http://localhost:8001/services/example-service/plugins \
  --data "name=request-transformer" \
  --data "config.add.querystring=q1:v2,q2:v1" \
  --data "config.add.headers=h1:v1"
```
{% tab Without a database %}
```yaml
plugins:
- name: request-transformer
  config:
    add:
      headers: ["h1:v1"],
      querystring: ["q1:v1", "q2:v2"]

```
{% endtabs %}

<table>
  <tr>
    <th>incoming request headers</th>
    <th>upstream proxied headers:</th>
  </tr>
  <tr>
    <td>h1: v2</td>
    <td>
      <ul>
        <li>h1: v2</li>
        <li>h2: v1</li>
      </ul>
    </td>
  </tr>
  <tr>
    <td>h3: v1</td>
    <td>
      <ul>
        <li>h1: v1</li>
        <li>h2: v1</li>
        <li>h3: v1</li>
      </ul>
    </td>
  </tr>
</table>

|incoming request querystring | upstream proxied querystring
|---           | ---
| ?q1=v1       |  ?q1=v1&q2=v1
|              |  ?q1=v2&q2=v1

- Append multiple headers and remove a body parameter:

{% tabs %}
{% tab With a database %}
```bash
$ curl -X POST http://localhost:8001/services/example-service/plugins \
  --header 'content-type: application/json' \
  --data '{"name": "request-transformer", "config": {"append": {"headers": ["h1:v2", "h2:v1"]}, "remove": {"body": ["p1"]}}}'
```
{% tab Without a database %}
``` yaml
plugins:
- name: request-transformer
  config:
    add:
      headers: ["h1:v1", "h2:v1"]
    remove:
      body: [ "p1" ]

```
{% endtabs %}

<table>
  <tr>
    <th>incoming request headers</th>
    <th>upstream proxied headers:</th>
  </tr>
  <tr>
    <td>h1: v1</td>
    <td>
      <ul>
        <li>h1: v1</li>
        <li>h1: v2</li>
        <li>h2: v1</li>
      </ul>
    </td>
  </tr>
</table>

|incoming url encoded body | upstream proxied url encoded body:
|---           | ---
|p1=v1&p2=v1   | p2=v1
|p2=v1         | p2=v1

[api-object]: /latest/admin-api/#api-object
[consumer-object]: /latest/admin-api/#consumer-object
[configuration]: /latest/configuration
[faq-authentication]: /about/faq/#how-can-i-add-an-authentication-layer-on-a-microservice/api?

### Examples Using Template as Value

Add an API `test` with `uris` configured with a named capture group `user_id`

```bash
$ curl -X POST http://localhost:8001/apis \
    --data 'name=test' \
    --data 'upstream_url=http://mockbin.com' \
    --data-urlencode 'uris=/requests/user/(?<user_id>\w+)' \
    --data "strip_uri=false"
```

Enable the ‘request-transformer plugin to add a new header `x-consumer-id` and
its value is being set with the value sent with header `x-user-id` or with the
default value alice is `header` is missing.

```bash
$ curl -X POST http://localhost:8001/apis/test/plugins \
    --data "name=request-transformer" \
    --data-urlencode "config.add.headers=x-consumer-id:\$(headers['x-user-id'] or 'alice')" \
    --data "config.remove.headers=x-user-id"
```

Now send a request without setting header `x-user-id`

```bash
$ curl -i -X GET localhost:8000/requests/user/foo
```

Plugin will add a new header `x-consumer-id` with value alice before proxying
request upstream. Now try sending request with header `x-user-id` set

```bash
$ curl -i -X GET localhost:8000/requests/user/foo \
  -H "X-User-Id:bob"
```

This time plugin will add a new header `x-consumer-id` with value sent along
with header `x-user-id`, i.e.`bob`<|MERGE_RESOLUTION|>--- conflicted
+++ resolved
@@ -94,13 +94,10 @@
     - name: rename.body
       required: false
       value_in_examples: [ "param-old:param-new", "param2-old:param2-new" ]
-      description: List of parameter name:value pairs. Rename the parameter name if and only if content-type is one the following [`application/json`, `multipart/form-data`,  `application/x-www-form-urlencoded`] and parameter is present.
-<<<<<<< HEAD
-=======
+      description: List of parameter name:value pairs. Rename the parameter name if and only if content-type is one the following [`application/json`, `multipart/form-data`,  `application/x-www-form-urlencoded`] and 
     - name: replace.body
       required: false
       description: List of paramname:value pairs. If and only if content-type is one the following [`application/json`, `multipart/form-data`, `application/x-www-form-urlencoded`] and the parameter is already present, replace its old value with the new one. Ignored if the parameter is not already present.
->>>>>>> 634f22e9
     - name: add.headers
       required: false
       value_in_examples: [ "x-new-header:value", "x-another-header:something" ]
