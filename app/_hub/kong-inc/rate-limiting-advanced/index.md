--- conflicted
+++ resolved
@@ -152,15 +152,11 @@
       description: |
         This sets the time window to either `sliding` or `fixed`.
   extra: |
-<<<<<<< HEAD
-    **Notes:**  
-=======
     **Notes:**
 
      * The plugin does not support the `cluster` strategy in
        [hybrid mode](/enterprise/latest/deployment/hybrid-mode/).
        The `redis` strategy must be used instead.
->>>>>>> 5f5fe327
 
      * Redis configuration values are ignored if the `cluster` strategy is used.
 
