--- conflicted
+++ resolved
@@ -22,11 +22,8 @@
 kong_version_compatibility:
     community_edition:
       compatible:
-<<<<<<< HEAD
-=======
         - 1.2.x
         - 1.1.x
->>>>>>> d62bcec1
         - 1.0.x
         - 0.14.x
         - 0.13.x
