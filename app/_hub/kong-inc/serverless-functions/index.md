---
name: Serverless Functions
publisher: Kong Inc.
version: 0.3-x

source_url: https://github.com/Kong/kong-plugin-serverless-functions

desc: Dynamically run Lua code from Kong during the access phase
description: |
  Dynamically run Lua code from Kong during access phase.

type: plugin
categories:
  - serverless

kong_version_compatibility:
    community_edition:
      compatible:
<<<<<<< HEAD
=======
        - 1.2.x
>>>>>>> 19f4b9e9
        - 1.1.x
        - 1.0.x
        - 0.14.x
    enterprise_edition:
      compatible:
        - 0.35-x
        - 0.34-x
        - 0.33-x
        - 0.32-x

params:
  name: serverless-functions
  service_id: true
  route_id: true
  consumer_id: false
  protocols: ["http", "https"]
  dbless_compatible: partially
  dbless_explanation: |
    The functions will be executed, but if the configured functions attempt to write to the database, the writes will fail.
  config:
    - name: functions
      required: true
      default: "[]"
      value_in_examples: "[]"
      description: Array of stringified Lua code to be cached and run in sequence during access phase.

---

## Plugin Names

Serverless Functions come as two separate plugins. Each one runs with a
different priority in the plugin chain.

- `pre-function`
  - Runs before other plugins run during access phase.
- `post-function`
  - Runs after other plugins in the access phase.

## Demonstration

### With a Database

1. Create a Service on Kong:

    ```bash
    $ curl -i -X  POST http://localhost:8001/services/ \
      --data "name=plugin-testing" \
      --data "url=http://httpbin.org/headers"

    HTTP/1.1 201 Created
    ...
    ```

2. Add a Route to the Service:

    ```bash
    $ curl -i -X  POST http://localhost:8001/services/plugin-testing/routes \
      --data "paths[]=/test"

    HTTP/1.1 201 Created
    ...
    ```

1. Create a file named `custom-auth.lua` with the following content:

    ```lua
      -- Get list of request headers
      local custom_auth = kong.request.get_header("x-custom-auth")

<<<<<<< HEAD
    -- Terminate request early if our custom authentication header
    -- does not exist
    if not custom_auth then
      return kong.response.exit(401, "Invalid Credentials")
    end
=======
      -- Terminate request early if our custom authentication header
      -- does not exist
      if not custom_auth then
        return kong.response.exit(401, "Invalid Credentials")
      end
>>>>>>> 19f4b9e9

      -- Remove custom authentication header from request
      kong.service.request.clear_header('x-custom-auth')
    ```

4. Ensure the file contents:

    ```bash
    $ cat custom-auth.lua
    ```

5. Apply our Lua code using the `pre-function` plugin using cURL file upload:

    ```bash
    $ curl -i -X POST http://localhost:8001/services/plugin-testing/plugins \
        -F "name=pre-function" \
        -F "config.functions=@custom-auth.lua"

    HTTP/1.1 201 Created
    ...
    ```

6. Test that our Lua code will terminate the request when no header is passed:

    ```bash
    curl -i -X GET http://localhost:8000/test

    HTTP/1.1 401 Unauthorized
    ...
    "Invalid Credentials"
    ```

7. Test the Lua code we just applied by making a valid request:

    ```bash
    curl -i -X GET http://localhost:8000/test \
      --header "x-custom-auth: demo"

    HTTP/1.1 200 OK
    ...
    ```

### Without a Database

1. Create the Service, Route and Associated plugin on the declarative config file:

    ``` yaml
    services:
    - name: plugin-testing
      url: http://httpbin.org/headers

    routes:
    - service: plugin-testing
      paths: [ "/test" ]

    plugins:
    - name: pre-function
      config:
        functions: |
          -- Get list of request headers
          local custom_auth = kong.request.get_header("x-custom-auth")

          -- Terminate request early if our custom authentication header
          -- does not exist
          if not custom_auth then
            return kong.response.exit(401, "Invalid Credentials")
          end

          -- Remove custom authentication header from request
          kong.service.request.clear_header('x-custom-auth')
    ```

2. Test that our Lua code will terminate the request when no header is passed:

    ```bash
    curl -i -X GET http://localhost:8000/test

    HTTP/1.1 401 Unauthorized
    ...
    "Invalid Credentials"
    ```

3. Test the Lua code we just applied by making a valid request:

    ```bash
    curl -i -X GET http://localhost:8000/test \
      --header "x-custom-auth: demo"

    HTTP/1.1 200 OK
    ...
    ```
----

This is just a small demonstration of the power these plugins grant. We were
able to dynamically inject Lua code into the plugin access phase to dynamically
terminate, or transform the request without creating a custom plugin or
reloading / redeploying Kong.

In short, serverless functions give you the full capabilities of a custom plugin
in the access phase without ever redeploying / restarting Kong.


### Notes

#### Upvalues

Prior to version 0.3 of the plugin, the provided Lua code would run as the
function. From version 0.3 onwards also a function can be returned, to allow
for upvalues.

So the older version would do this (still works with 0.3 and above):

```lua
-- this entire block is executed on each request
ngx.log(ngx.ERR, "hello world")
```

With this version version you can return a function to run on each request,
allowing for upvalues to keep state in between requests:

```lua
-- this runs once when Kong starts
local count = 0

return function()
  -- this runs on each request
  count = count + 1
  ngx.log(ngx.ERR, "hello world: ", count)
end
```

#### Minifying Lua

Since we send our code over in a string format, it is advisable to use either
curl file upload `@file.lua` (see demonstration) or to minify your Lua code
using a [minifier][lua-minifier].


[service-url]: https://getkong.org/docs/latest/admin-api/#service-object
[lua-minifier]: https://mothereff.in/lua-minifier<|MERGE_RESOLUTION|>--- conflicted
+++ resolved
@@ -16,10 +16,7 @@
 kong_version_compatibility:
     community_edition:
       compatible:
-<<<<<<< HEAD
-=======
         - 1.2.x
->>>>>>> 19f4b9e9
         - 1.1.x
         - 1.0.x
         - 0.14.x
@@ -89,19 +86,11 @@
       -- Get list of request headers
       local custom_auth = kong.request.get_header("x-custom-auth")
 
-<<<<<<< HEAD
-    -- Terminate request early if our custom authentication header
-    -- does not exist
-    if not custom_auth then
-      return kong.response.exit(401, "Invalid Credentials")
-    end
-=======
       -- Terminate request early if our custom authentication header
       -- does not exist
       if not custom_auth then
         return kong.response.exit(401, "Invalid Credentials")
       end
->>>>>>> 19f4b9e9
 
       -- Remove custom authentication header from request
       kong.service.request.clear_header('x-custom-auth')
