--- conflicted
+++ resolved
@@ -20,11 +20,8 @@
 kong_version_compatibility:
     community_edition:
       compatible:
-<<<<<<< HEAD
-=======
         - 1.2.x
         - 1.1.x
->>>>>>> d62bcec1
         - 1.0.x
         - 0.14.x
     enterprise_edition:
@@ -34,13 +31,10 @@
   name: prometheus
   service_id: true
   route_id: false
-<<<<<<< HEAD
-=======
   protocols: ["http", "https", "tcp", "tls"]
   dbless_compatible: yes
   dbless_explanation: |
     The database will always be reported as “reachable” in prometheus with DB-less.
->>>>>>> d62bcec1
 
 ---
 
