--- conflicted
+++ resolved
@@ -22,33 +22,6 @@
   - traffic-control
 
 kong_version_compatibility:
-<<<<<<< HEAD
-    community_edition:
-      compatible:
-        - 1.2.x
-        - 1.1.x
-        - 1.0.x
-        - 0.14.x
-        - 0.13.x
-        - 0.12.x
-        - 0.11.x
-        - 0.10.x
-        - 0.9.x
-        - 0.8.x
-        - 0.7.x
-        - 0.6.x
-        - 0.5.x
-        - 0.4.x
-        - 0.3.x
-        - 0.2.x
-    enterprise_edition:
-      compatible:
-        - 0.36-x
-        - 0.35-x
-        - 0.34-x
-        - 0.33-x
-        - 0.32-x
-=======
   community_edition:
     compatible:
       - 1.3.x
@@ -75,7 +48,6 @@
       - 0.34-x
       - 0.33-x
       - 0.32-x
->>>>>>> 1ee9b991
 
 params:
   name: rate-limiting
