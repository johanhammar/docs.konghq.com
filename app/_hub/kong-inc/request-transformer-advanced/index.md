--- conflicted
+++ resolved
@@ -2,11 +2,7 @@
 
 name: Request Transformer Advanced
 publisher: Kong Inc.
-<<<<<<< HEAD
-version: 0.34-x
-=======
 version: 0.35-x
->>>>>>> d62bcec1
 
 desc: Use powerful regular expressions, variables and templates to transform API requests
 description: |
@@ -22,10 +18,7 @@
       compatible:
     enterprise_edition:
       compatible:
-<<<<<<< HEAD
-=======
         - 0.35-x
->>>>>>> d62bcec1
         - 0.34-x
 
 params:
