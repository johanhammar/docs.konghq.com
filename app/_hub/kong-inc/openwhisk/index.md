---
name: Apache OpenWhisk
publisher: Kong Inc.
version: 1.0.0

source_url: https://github.com/Kong/kong-plugin-openwhisk

desc: Invoke and manage OpenWhisk actions from Kong
description: |
  This plugin invokes
  [OpenWhisk Action](https://github.com/openwhisk/openwhisk/blob/master/docs/actions.md).
  It can be used in combination with other request plugins to secure, manage
  or extend the function.

type: plugin
categories:
  - serverless

installation: |

  You can either use the LuaRocks package manager to install the plugin

  ```bash
  $ luarocks install kong-plugin-openwhisk
  ```

  or install it from [source](https://github.com/Kong/kong-plugin-openwhisk).
  For more information on Plugin installation, please see the documentation
  [Plugin Development - (un)Install your plugin](/latest/plugin-development/distribution/)

params:
  name: openwhisk
  service_id: true
  route_id: true
  consumer_id: true
  config:
    - name: host
      required: true
      default:
      value_in_examples: OPENWHISK_HOST
      description: Host of the OpenWhisk server.
    - name: port
      required: false
      default: "`443`"
      description: Port of the OpenWhisk server.
    - name: path
      required: true
      default:
      value_in_examples: PATH_TO_ACTION
      description: |
        The path to `Action` resource.
    - name: action
      required: true
      default:
      value_in_examples: ACTION_NAME
      description: |
        Name of the `Action` to be invoked by the plugin.
    - name: service_token
      required: true
      default:
      value_in_examples: AUTHENTICATION_TOKEN
      description: The service token to access Openwhisk resources.
    - name: https_verify
      required: false
      default: "`false`"
      description: |
        Set it to `true` to authenticate Openwhisk server.
    - name: https
      required: false
      default: "`true`"
      description: Use of HTTPS to connect with the OpenWhisk server.
    - name: result
      required: false
      default: "`true`"
      description: |
        Return only the result of the `Action` invoked.
    - name: timeout
      required: false
      default: "`60000`"
      description: Timeout in milliseconds before aborting a connection to OpenWhisk server.
    - name: keepalive
      required: false
      default: "`60000`"
      description: Time in milliseconds for which an idle connection to OpenWhisk server will live before being closed.

  extra: |
    Note: If `config.https_verify` is set as `true` then the server certificate
    will be verified according to the CA certificates specified by the
    `lua_ssl_trusted_certificate` directive in your Kong configuration.

---

## Demonstration

For this demonstration we are running Kong and
[Openwhisk platform](https://github.com/openwhisk/openwhisk) locally on a
Vagrant machine on a MacOS.

1. Create a javascript Action `hello` with the following code snippet on the
Openwhisk platform using [`wsk cli`](https://github.com/openwhisk/openwhisk-cli).

    ```javascript
    function main(params) {
        var name = params.name || 'World';
        return {payload:  'Hello, ' + name + '!'};
    }
    ```

    ```bash
    $ wsk action create hello hello.js

    ok: created action hello
    ```

2. Create a Service or Route
<<<<<<< HEAD
=======

    **With a database**
>>>>>>> d62bcec1

    Create a Service.

    ```bash
    $ curl -i -X  POST http://localhost:8001/services/ \
      --data "name=openwhisk-test" \
      --data "url=http://example.com"

    HTTP/1.1 201 Created
    ...

    ```

    Create a Route that uses the Service.

    ```bash
    $ curl -i -f -X  POST http://localhost:8001/services/openwhisk-test/routes/ \
      --data "paths[]=/"

    HTTP/1.1 201 Created
    ...

    ```

<<<<<<< HEAD
=======
    **Without a database**

    Add a Service and an associated Route on the declarative config file:

    ``` yaml
    services:
    - name: openwhisk-test
      url: http://example.com

    routes:
    - service: openwhisk-test
      paths: ["/"]
    ```

>>>>>>> d62bcec1
3. Enable the `openwhisk` plugin on the Route

    **With a database**

    Plugins can be enabled on a Service or a Route. This example uses a Service.

    ```bash
    $ curl -i -X POST http://localhost:8001/services/openwhisk-test/plugins \
        --data "name=openwhisk" \
        --data "config.host=192.168.33.13" \
        --data "config.service_token=username:key" \
        --data "config.action=hello" \
        --data "config.path=/api/v1/namespaces/guest"

    HTTP/1.1 201 Created
    ...

    ```

    **Without a database**

    Add an entry to the `plugins: ` declarative configuration yaml entry.
    It can be associated to a Service or Route. This example uses a Service:

    ``` yaml
    plugins:
    - name: openwhisk
      config:
        host: 192.168.33.13
        service_token: username:key
        action: hello
        path: /api/v1/namespaces/guest
    ```

4. Make a request to invoke the action

    **Without parameters**

      ```bash
      $ curl -i -X POST http://localhost:8000/ -H "Host:example.com"
      HTTP/1.1 200 OK
      ...

      {
        "payload": "Hello, World!"
      }
      ```

    **Parameters as form-urlencoded**

      ```bash
      $ curl -i -X POST http://localhost:8000/ -H "Host:example.com" --data "name=bar"
      HTTP/1.1 200 OK
      ...

      {
        "payload": "Hello, bar!"
      }
      ```

    **Parameters as JSON body**

      ```bash
      $ curl -i -X POST http://localhost:8000/ -H "Host:example.com" \
        -H "Content-Type:application/json" --data '{"name":"bar"}'
      HTTP/1.1 200 OK
      ...

      {
        "payload": "Hello, bar!"
      }
      ```

    **Parameters as multipart form**

      ```bash
      $ curl -i -X POST http://localhost:8000/ -H "Host:example.com"  -F name=bar
      HTTP/1.1 100 Continue

      HTTP/1.1 200 OK
      ...

      {
        "payload": "Hello, bar!"
      }
      ```

    **Parameters as querystring**

      ```bash
      $ curl -i -X POST http://localhost:8000/?name=foo -H "Host:example.com"
      HTTP/1.1 200 OK
      ...

      {
        "payload": "Hello, foo!"
      }
      ```

    **OpenWhisk metadata in response**

      When Kong's `config.result` is set to false, OpenWhisk's metadata will
      be returned in response:

      ```bash
      $ curl -i -X POST http://localhost:8000/?name=foo -H "Host:example.com"
      HTTP/1.1 200 OK
      ...

      {
        "duration": 4,
        "name": "hello",
        "subject": "guest",
        "activationId": "50218ff03f494f62abbde5dfd2fcc68a",
        "publish": false,
        "annotations": [{
          "key": "limits",
          "value": {
            "timeout": 60000,
            "memory": 256,
            "logs": 10
          }
        }, {
          "key": "path",
          "value": "guest/hello"
        }],
        "version": "0.0.4",
        "response": {
          "result": {
            "payload": "Hello, foo!"
          },
          "success": true,
          "status": "success"
        },
        "end": 1491855076125,
        "logs": [],
        "start": 1491855076121,
        "namespace": "guest"
      }
      ```

----

### Limitations

#### Use a fake upstream service

When using the OpenWhisk plugin, the response will be returned by the plugin
itself without proxying the request to any upstream service. This means that
a Service's `host`, `port`, `path` properties will be ignored, but must still
be specified for the entity to be validated by Kong. The `host` property in
particular must either be an IP address, or a hostname that gets resolved by
your nameserver.

#### Response plugins

There is a known limitation in the system that prevents some response plugins
from being executed. We are planning to remove this limitation in the future.<|MERGE_RESOLUTION|>--- conflicted
+++ resolved
@@ -113,11 +113,8 @@
     ```
 
 2. Create a Service or Route
-<<<<<<< HEAD
-=======
 
     **With a database**
->>>>>>> d62bcec1
 
     Create a Service.
 
@@ -142,8 +139,6 @@
 
     ```
 
-<<<<<<< HEAD
-=======
     **Without a database**
 
     Add a Service and an associated Route on the declarative config file:
@@ -158,7 +153,6 @@
       paths: ["/"]
     ```
 
->>>>>>> d62bcec1
 3. Enable the `openwhisk` plugin on the Route
 
     **With a database**
