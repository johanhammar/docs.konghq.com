---
name: ACL
publisher: Kong Inc.
version: 1.0.0

desc: Control which consumers can access Services
description: |
  Restrict access to a Service or a Route by whitelisting or blacklisting consumers using arbitrary ACL group names. This plugin requires an [authentication plugin](/about/faq/#how-can-i-add-authentication-to-a-microservice-api) to have been already enabled on the Service or Route.

  <div class="alert alert-warning">
    <strong>Note:</strong> The functionality of this plugin as bundled
    with versions of Kong prior to 0.14.1 and Kong Enterprise prior to 0.34
    differs from what is documented herein. Refer to the
    <a href="https://github.com/Kong/kong/blob/master/CHANGELOG.md">CHANGELOG</a>
    for details.
  </div>

type: plugin
categories:
  - traffic-control

kong_version_compatibility:
    community_edition:
      compatible:
<<<<<<< HEAD
=======
        - 1.2.x
        - 1.1.x
>>>>>>> d62bcec1
        - 1.0.x
        - 0.14.x
        - 0.13.x
        - 0.12.x
        - 0.11.x
        - 0.10.x
        - 0.9.x
        - 0.8.x
        - 0.7.x
        - 0.6.x
        - 0.5.x
#      incompatible:
#        - 0.4.x
#        - 0.3.x
#        - 0.2.x
    enterprise_edition:
      compatible:
        - 0.35-x
        - 0.34-x
        - 0.33-x
        - 0.32-x
        - 0.31-x
#      incompatible:

params:
  name: acl
  service_id: true
  route_id: true
  consumer_id: false
  protocols: ["http", "https"]
  dbless_compatible: partially
  dbless_explanation: |
    Consumers and ACLs can be created with declarative configuration.

    Admin API endpoints which do POST, PUT, PATCH or DELETE on ACLs will not work on DB-less mode.
  config:
    - name: whitelist
      required: semi
      default:
      value_in_examples: [ "group1", "group2" ]
      description: |
<<<<<<< HEAD
        Comma separated list of arbitrary group names that are allowed to consume the Service or Route. One of `config.whitelist` or `config.blacklist` must be specified.
=======
        Arbitrary group names that are allowed to consume the Service or Route. One of `config.whitelist` or `config.blacklist` must be specified.
>>>>>>> d62bcec1
    - name: blacklist
      required: semi
      default:
      description: |
<<<<<<< HEAD
        Comma separated list of arbitrary group names that are not allowed to consume the Service or Route. One of `config.whitelist` or `config.blacklist` must be specified.
=======
        Arbitrary group names that are not allowed to consume the Service or Route. One of `config.whitelist` or `config.blacklist` must be specified.
>>>>>>> d62bcec1
    - name: hide_groups_header
      required: false
      default: false
      value_in_examples: true
      description: |
        Flag which if enabled (`true`), prevents the `X-Consumer-Groups` header to be sent in the request to the upstream service.
  extra: |
    Note that the `whitelist` and `blacklist` models are mutually exclusive in their usage, as they provide complimentary approaches. That is, you cannot configure an ACL with both `whitelist` and `blacklist` configurations. An ACL with a `whitelist` provides a positive security model, in which the configured groups are allowed access to the resources, and all others are inherently rejected. By contrast, a `blacklist` configuration provides a negative security model, in which certain groups are explicitly denied access to the resource (and all others are inherently allowed).
---

### Usage

In order to use this plugin, you need to properly have configured your Service or Route with an [authentication plugin][faq-authentication] so that the plugin can identify who is the client [Consumer][consumer-object] making the request.

#### Associating Consumers

<<<<<<< HEAD
=======
{% tabs %}
{% tab With a database %}
>>>>>>> d62bcec1
Once you have added an authentication plugin to a Service or a Route and you have created your [Consumers][consumer-object], you can now associate a group to a [Consumer][consumer-object] using the following request:

```bash
$ curl -X POST http://kong:8001/consumers/{consumer}/acls \
    --data "group=group1"
```

`consumer`: The `id` or `username` property of the [Consumer][consumer-object] entity to associate the credentials to.

form parameter        | default| description
---                   | ---    | ---
`group`               |        | The arbitrary group name to associate to the consumer.

{% tab Without a database %}
You can create ACL objects via the `acls:` entry in the declarative configuration file:

``` yaml
acls:
  consumer: { consumer }
  group: group1
```

* `consumer`: The `id` or `username` property of the [Consumer][consumer-object] entity to associate the credentials to.
* `group`: The arbitrary group name to associate to the consumer.
{% endtabs %}

You can have more than one group associated to a consumer.

#### Upstream Headers

When a consumer has been validated, the plugin will append a `X-Consumer-Groups` header to the request before proxying it to the upstream service, so that you can identify the groups associated with the consumer. The value of the header is a comma separated list of groups that belong to the consumer, like `admin, pro_user`.

This header will not be injected in the request to the upstream service if the `hide_groups_header` config flag is set to `true`.

#### Paginate through the ACLs

<div class="alert alert-warning">
  <strong>Note:</strong> This endpoint was introduced in Kong 0.11.2.
</div>

You can retrieve all the ACLs for all Consumers using the following
request:

```bash
$ curl -X GET http://kong:8001/acls

{
    "total": 3,
    "data": [
        {
            "group": "foo-group",
            "created_at": 1511391159000,
            "id": "724d1be7-c39e-443d-bf36-41db17452c75",
            "consumer": { "id": "89a41fef-3b40-4bb0-b5af-33da57a7ffcf" }
        },
        {
            "group": "bar-group",
            "created_at": 1511391162000,
            "id": "0905f68e-fee3-4ecb-965c-fcf6912bf29e",
            "consumer": { "id": "c0d92ba9-8306-482a-b60d-0cfdd2f0e880" }
        },
        {
            "group": "baz-group",
            "created_at": 1509814006000,
            "id": "ff883d4b-aee7-45a8-a17b-8c074ba173bd",
            "consumer": { "id": "c0d92ba9-8306-482a-b60d-0cfdd2f0e880" }
        }
    ]
}
```

You can filter the list by consumer by using this other path:
<<<<<<< HEAD

```bash
$ curl -X GET http://kong:8001/consumers/{username or id}/acls

{
    "total": 1,
    "data": [
        {
            "group": "bar-group",
            "created_at": 1511391162000,
            "id": "0905f68e-fee3-4ecb-965c-fcf6912bf29e",
            "consumer": { "id": "c0d92ba9-8306-482a-b60d-0cfdd2f0e880" }
        }
    ]
}
```

=======

```bash
$ curl -X GET http://kong:8001/consumers/{username or id}/acls

{
    "total": 1,
    "data": [
        {
            "group": "bar-group",
            "created_at": 1511391162000,
            "id": "0905f68e-fee3-4ecb-965c-fcf6912bf29e",
            "consumer": { "id": "c0d92ba9-8306-482a-b60d-0cfdd2f0e880" }
        }
    ]
}
```

>>>>>>> d62bcec1
`username or id`: The username or id of the consumer whose ACLs need to be listed

#### Retrieve the Consumer associated with an ACL

<div class="alert alert-warning">
  <strong>Note:</strong> This endpoint was introduced in Kong 0.11.2.
</div>

It is possible to retrieve a [Consumer][consumer-object] associated with an ACL
using the following request:

```bash
curl -X GET http://kong:8001/acls/{id}/consumer

{
   "created_at":1507936639000,
   "username":"foo",
   "id":"c0d92ba9-8306-482a-b60d-0cfdd2f0e880"
}
```

`id`: The `id` property of the ACL for which to get the associated
[Consumer][consumer-object].

[cidr]: https://en.wikipedia.org/wiki/Classless_Inter-Domain_Routing#CIDR_notation
[configuration]: /latest/configuration
[consumer-object]: /latest/admin-api/#consumer-object
[faq-authentication]: /about/faq/#how-can-i-add-authentication-to-a-microservice-api<|MERGE_RESOLUTION|>--- conflicted
+++ resolved
@@ -22,11 +22,8 @@
 kong_version_compatibility:
     community_edition:
       compatible:
-<<<<<<< HEAD
-=======
         - 1.2.x
         - 1.1.x
->>>>>>> d62bcec1
         - 1.0.x
         - 0.14.x
         - 0.13.x
@@ -68,20 +65,12 @@
       default:
       value_in_examples: [ "group1", "group2" ]
       description: |
-<<<<<<< HEAD
-        Comma separated list of arbitrary group names that are allowed to consume the Service or Route. One of `config.whitelist` or `config.blacklist` must be specified.
-=======
         Arbitrary group names that are allowed to consume the Service or Route. One of `config.whitelist` or `config.blacklist` must be specified.
->>>>>>> d62bcec1
     - name: blacklist
       required: semi
       default:
       description: |
-<<<<<<< HEAD
-        Comma separated list of arbitrary group names that are not allowed to consume the Service or Route. One of `config.whitelist` or `config.blacklist` must be specified.
-=======
         Arbitrary group names that are not allowed to consume the Service or Route. One of `config.whitelist` or `config.blacklist` must be specified.
->>>>>>> d62bcec1
     - name: hide_groups_header
       required: false
       default: false
@@ -98,11 +87,8 @@
 
 #### Associating Consumers
 
-<<<<<<< HEAD
-=======
 {% tabs %}
 {% tab With a database %}
->>>>>>> d62bcec1
 Once you have added an authentication plugin to a Service or a Route and you have created your [Consumers][consumer-object], you can now associate a group to a [Consumer][consumer-object] using the following request:
 
 ```bash
@@ -175,7 +161,6 @@
 ```
 
 You can filter the list by consumer by using this other path:
-<<<<<<< HEAD
 
 ```bash
 $ curl -X GET http://kong:8001/consumers/{username or id}/acls
@@ -193,25 +178,6 @@
 }
 ```
 
-=======
-
-```bash
-$ curl -X GET http://kong:8001/consumers/{username or id}/acls
-
-{
-    "total": 1,
-    "data": [
-        {
-            "group": "bar-group",
-            "created_at": 1511391162000,
-            "id": "0905f68e-fee3-4ecb-965c-fcf6912bf29e",
-            "consumer": { "id": "c0d92ba9-8306-482a-b60d-0cfdd2f0e880" }
-        }
-    ]
-}
-```
-
->>>>>>> d62bcec1
 `username or id`: The username or id of the consumer whose ACLs need to be listed
 
 #### Retrieve the Consumer associated with an ACL
