.page-install-method {
  nav {
    ul {
      li {
        a {
          display: flex;
          align-items: center;
          justify-content: left;

          &:before {
            width: 16px;
            height: 16px;
            margin-right: 10px;
          }
        }

        &.active {
          a {
            color: @blue;
          }
        }
      }

      &.packages {
        a:before {
          content: url('/assets/images/icons/icn-package-default.svg');
        }

        li.active {
          a:before {
            content: url('/assets/images/icons/icn-package-active.svg');
          }
        }
      }

      &.cloud {
        a:before {
          content: url('/assets/images/icons/icn-cloud-default.svg');
        }

        li.active {
          a:before {
            content: url('/assets/images/icons/icn-cloud-active.svg');
          }
        }
      }
    }
  }

  .page-content {
    padding: 50px 0;
    .content {
      h3 {
        font-size: 22px;
        margin-bottom: 1em;
      }

      pre {
        margin: 1em 0;
      }

      hr {
        margin: 1.5em 0px;
      }

      ul {
        list-style: none;
        padding: 0;
        margin: 0;

        li {
          margin-right: 10px;
          display: inline-flex;
          align-items: center;

          a {
            display: flex;
            align-items: center;

            &:extend(.button all);
            border-color: #d4d7d9;
            background-image: linear-gradient(to top, #f7f9fa, #fcfcfc);
            color: @gray-dark;
            font-size: 14px;
            line-height: 39px;
            height: 40px;

            em {
              margin-left: 5px;
              font-style: normal;
              color: #aab0b2;
            }

            &:active {
              background: #f7f9fa;
            }

            &:before {
              content: '';
              display: inline-block;
              width: 16px;
              height: 16px;
              background-image: url('/assets/images/icons/icn-download.svg');
              background-size: 16px;
              background-repeat: no-repeat;
              margin-right: 5px;
            }
          }

          &:not(:last-of-type):after {
            content: '';
            display: inline-block;
            width: 1px;
            height: 30px;
            margin-left: 10px;

            border-right: 1px solid #d4d7d9;
          }
        }
      }

      ol {
        &:extend(.instructions-steps);
        padding-left: 19px;

        & > li {
          &:extend(.instructions-steps .instructions-step-item all);
          padding: 7px 0 15px 35px;

          &:last-child {
            padding-bottom: 15px;
            border-left: 1px solid #ebebeb;
          }

          &:before {
            color: @font-color;
            font-size: 13px;
            width: 36px;
            height: 36px;
            line-height: 36px;
            left: -19px;
          }
        }
      }
      .update-subscribe {
        display: flex;
        margin-top: 25px;
        .icon {
          box-sizing: border-box;
          width: 36px;
          height: 36px;
          line-height: 36px;
          text-align: center;
          border-radius: 50%;
          border: 1px solid #ebebeb;
          background-color: #fff;
          font-weight: 600;
          position: relative;
          display: inline-flex;
          justify-content: center;
          img {
            align-self: center;
          }
        }
<<<<<<< HEAD
      }
    }

    .update-subscribe {
      display: flex;
      margin-top: 25px;
      .icon {
        box-sizing: border-box;
        width: 36px;
        height: 36px;
        line-height: 36px;
        text-align: center;
        border-radius: 50%;
        border: 1px solid #ebebeb;
        background-color: #fff;
        font-weight: 600;
        position: relative;
        display: inline-flex;
        justify-content: center;
      }
      .update-content {
        display: inline-block;
        margin-left: 20px;
        width: 80%;
        max-width: 450px;
        input {
          width: 100%;
          margin-bottom: 5px;
          &.error {
            border-color: @red;
            background-image: url('/assets/images/icons/error.png');
            background-repeat: no-repeat;
            background-position: center;
            background-position-x: 95%;
=======
        .update-content {
          display: inline-block;
          margin-left: 20px;
          width: 80%;
          max-width: 450px;
          input {
            width: 100%;
            margin-bottom: 5px;
            &.error {
              border-color: @red;
              background-image: url('/assets/images/icons/error.png');
              background-repeat: no-repeat;
              background-position: center;
              background-position-x: 95%;
            }
          }
          .button {
            background: @green;
            color: @white-90;
            margin-top: 1rem;
          }
          .form {
            margin-bottom: 1rem;
>>>>>>> d62bcec1
          }
        }
        .card {
          border: 1px solid #ebebeb;
          border-radius: 3px;
          padding: 10px;
        }
        .success-message {
          color: @green;
          display: block;
        }
        .error-message {
          color: @red;
          display: block;
        }
      }
      .help {
        a {
          margin: 0px 5px;
        }
      }
    }
  }
}

.page-install-method.aws-cloudformation {
  .content {
    ul {
      li {
        a {
          min-width: 154px;
        }

        &:nth-of-type(4):after {
          display: none;
        }
      }
    }
  }
}<|MERGE_RESOLUTION|>--- conflicted
+++ resolved
@@ -162,42 +162,6 @@
             align-self: center;
           }
         }
-<<<<<<< HEAD
-      }
-    }
-
-    .update-subscribe {
-      display: flex;
-      margin-top: 25px;
-      .icon {
-        box-sizing: border-box;
-        width: 36px;
-        height: 36px;
-        line-height: 36px;
-        text-align: center;
-        border-radius: 50%;
-        border: 1px solid #ebebeb;
-        background-color: #fff;
-        font-weight: 600;
-        position: relative;
-        display: inline-flex;
-        justify-content: center;
-      }
-      .update-content {
-        display: inline-block;
-        margin-left: 20px;
-        width: 80%;
-        max-width: 450px;
-        input {
-          width: 100%;
-          margin-bottom: 5px;
-          &.error {
-            border-color: @red;
-            background-image: url('/assets/images/icons/error.png');
-            background-repeat: no-repeat;
-            background-position: center;
-            background-position-x: 95%;
-=======
         .update-content {
           display: inline-block;
           margin-left: 20px;
@@ -221,7 +185,6 @@
           }
           .form {
             margin-bottom: 1rem;
->>>>>>> d62bcec1
           }
         }
         .card {
