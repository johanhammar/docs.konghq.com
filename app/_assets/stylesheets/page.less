.page-header {
  background-color: #fdfdfd;
  border-bottom: 1px solid @gray;
  padding: 95px 0 20px;

  @media (max-width: 1100px) {
    padding: 50px 0 10px;
  }

  // Needs to be above page-content header margins
  .container {
    z-index: 5;
  }

  @media (max-width: 800px) {
    padding: 25px 0;
  }

  h1, p, .page-header-section-title {
    margin: 0;
  }

  .page-header-icon {
    width: 64px;
    vertical-align: middle;
    display: inline-block;
    margin: 8px 15px 0;

    @media (max-width: 800px) {
      margin-right: 20px;
    }

    img {
      max-width: 100%;
      height: auto;
      display: block;
    }

    @media (max-width: 800px) {
      width: 48px;
    }
  }

  .page-header-title {
    display: inline-block;
    vertical-align: middle;
    margin-right: 20px;
    max-width:calc(~"100% - 460px");
    @media screen and (max-width:1080px){
      max-width:100%;
    }
  }

  .page-header-title-enterprise {
    max-width:calc(~"100% - 280px");
  }

  .page-header-btn {
    &#version-dropdown{
      @media screen and (max-width:476px){
        float:left;
      }
    }
    &:extend(.button all);
    border-color: #d4d7d9;
    background-image: linear-gradient(to top, #f7f9fa, #fcfcfc);
    color: @gray-dark;
    font-size: 14px;
    line-height: 39px;
    height: 40px;

    &:active {
      background: #f7f9fa;
    }

    em {
      font-style: normal;
      color: #aab0b2;
    }
  }

  .page-header-btn-repo {
    &:before {
      content: "";
      display: inline-block;
      width: 19px;
      height: 22px;
      background: url(/assets/images/logos/logo-github.svg) no-repeat;
      background-size: contain;
      margin-right: 5px;
      vertical-align: middle;
    }
  }

  .page-header-right {
    position: absolute;
    right: 0;
    top: 75%;
    margin-top: 0px;
    min-width:360px;

    @media (max-width: 1080px) {
      position: static;
      margin-top: 20px;
      display: inline-block;
      vertical-align: bottom;
    }
  }

  .page-header-right-enterprise {
    min-width: 180px;
  }

  .dropdown .dropdown-menu {
    @media (max-width: 476px) {
      right: auto;
      float:left;
      top:90%;
    }
  }
}

.sidebar-toggle {
  display: none;
  margin-left: auto;
  font-size: 14px;
  @media (max-width: 800px) {
    display: flex;
  }
}

.page-navigation {
  float: right;
  width: 215px;
  padding: 50px 0 0 20px;

  .close-sidebar {
    display: none;
    position: fixed;
    top: 1rem;
    right: 25px;
    width: 30px;
    height: 30px;
    overflow: hidden;
    &:before,
    &:after {
      content: '';
      position: absolute;
      height: 4px;
      width: 100%;
      top: 50%;
      left: 0;
      margin-top: -2px;
      border-radius: 5px;
      background: #000;
    }
    &:before {
      transform: rotate(45deg);
    }
    &:after {
      transform: rotate(-45deg);
    }
  }

  @media (max-width: 800px) {
    position: fixed;
    top: 56px;
    right: 0;
    padding: 25px;
    height: ~"calc(100% - 80px)";
    box-shadow: 0px 12px 15px rgba(0,0,0,.15);
    border: 0 none;
    background: #fff;
    overflow: scroll;
    z-index: 100;
    transform: translateX(100%);
    -webkit-transform: translateX(100%);
    transition: all 300ms ease-in-out;

    .close-sidebar {
      display: block;
      z-index: 100;
    }

    &.sidebar-open {
      transform: translateX(0);
    }

    nav {
      h5, a {
        font-size: 15px;
      }
    }
  }

  h5 {
    .font-source-sans-sc();
    font-size: 14px;
    color: @gray-darker;
    margin-bottom: 8px;
    line-height: 1.6;
  }

  nav {
    margin-bottom: 1.5em;
  }

  li {
    line-height: 26px;
  }

  li ul {
    padding-left: 15px;

    a {
      color: #85898c;
    }
  }

  li a.active {
    color: @blue;
  }

  a {
    font-size: 14px;
  }

  .fa {
    color: #acb7bf;
  }
}

.page-content-container {
  padding-right: 230px;

  @media (max-width: 800px) {
    padding-right: 0;
  }
}

.page-content {
  padding: 0 50px 0 0;
  border-right: 1px solid @gray;
  margin-right: 25px;

  @media (max-width: 800px) {
    padding: 0;
    border-right: none;
    margin-right: 0;
  }
}

.content {
  padding: 50px 0;
  .font-source-sans();
  font-size: 16px;
  line-height: 1.5;

  .big {
    font-size: 23px;
  }

  .help {
    img {
      vertical-align: middle;
      display: inline-block;
      margin-right: 10px;
    }
  }

  p, h1, h2, h3, h4, h5, h6 {
    .font-source-sans();
    color: #505659;
  }

  h1, h2, h3, h4 {
    margin-bottom: 1em;
    font-weight: 600;
  }

  h2, h3 {
    font-weight: 600;
    color: #262e33;
  }

  h1 {
    font-size: 34px;
    color: #262e33;
    margin-top: 2em;
    margin-bottom: .9em;
  }

  .alert + h1 {
    margin-top: 1em;
  }

  h2 {
    font-size: 30px;
    margin-top: 2em;
    margin-bottom: .8em;
  }

  h3 {
    margin-top: 1.5em;
    margin-bottom: .7em;
  }

  h4 {
    margin-top: 1.3em;
    margin-bottom: .7em;
  }

  h5 {
    margin-top: 1.2em;
    margin-bottom: .8em;
  }

  > h1:first-child,
  > h2:first-child,
  > h3:first-child {
    margin-top: 0;
  }

  ol {
    &:extend(.instructions-steps);
    padding-left: 19px;

    li {
      &:extend(.instructions-steps .instructions-step-item all);
      padding: 7px 0 15px 35px;

      &:last-child {
        padding-bottom: 15px;
      }

      &:before {
        color: @font-color;
        font-size: 13px;
        width: 36px;
        height: 36px;
        line-height: 36px;
        left: -19px;
      }
    }
  }

  p, figure {
    margin-bottom: 1em;
  }

  a {
    text-decoration: none;

    &:hover {
      text-decoration: underline;
    }
  }

  hr {
    border-top: 2px solid @gray;
    margin-top: 4em;
    margin-bottom: 4em;
  }

  img {
    display: block;
    max-width: 100%;
    height: auto;
  }

  figcaption {
    border: 1px solid #efefef;
    border-radius: 0 0 3px 3px;
    background-color: #fcfcfc;
    .font-source-sans();
    font-size: 14px;
    padding: 14px 13px;
    line-height: 1;
    color: #879199;
  }

  pre {
    background-color: @gray-light;
    border: 1px solid @gray;
    color: #000;
    line-height: 24px;
    margin: 1.3em 0;
    padding: 12px 17px;
    border-radius: 4px;

    code {
      padding: 0;
      color: #000;
      background: transparent;
    }

    &:hover {
      overflow: auto;
    }
  }

  blockquote {
    opacity: 0.8;
    margin-left: 0;
    font-style: italic;
  }

    /*
  Generic Styling for Desktop
  */

  table {
    width: 100%;
    border-collapse: collapse;
    font-size: 14px;

<<<<<<< HEAD
    th, td {
      .font-source-sans();
      font-size: 14px;
      vertical-align: top;
    }
=======
  }
  code {
    font-size: 14px;
  }
  /* Zebra striping */
  tr:nth-of-type(odd) {
    background: @gray-light;
  }
  th {
    font-weight: bold;
  }
  td, th {
    padding: 6px;
    border: 1px solid #ccc;
  }
>>>>>>> d62bcec1

  @media only screen and (max-width: 1099px)
  {
    table, thead, tbody, th, td, tr {
      display: block;
      text-align: left;
    }

<<<<<<< HEAD
    td {
      padding: 10px;
      &:first-child {
        white-space: nowrap;
=======
    table {
        /* Hide table headers  */
      thead tr {
        display: none;
      }
>>>>>>> d62bcec1

      tr { border: 1px solid #ccc; }

      td {
        /* Behave  like a "row" */
        border: none;
        border-bottom: 1px solid #eee;
        position: relative;
      }

      td:before {
        padding-right: 10px;
        white-space: nowrap;

        content: attr(data-label);
        font-size: 14px;

      }
    }
  }

  .alert {
    margin-bottom: 1.3em;
    font-size: 14px;

    &.alert-warning {
      color: hsl(45, 2%, 36%);
      border-color: hsl(41, 83%, 89%);
      background-color: hsl(51, 100%, 96%);
    }

    ol {
      list-style: none;
      margin-bottom: 0;
      margin-top: 1em;

      li {
        margin-bottom: 0;
      }
    }
  }

  .docs-grid {
    &:after {
      content: " ";
      display: block;
      clear: left;
    }

    .docs-grid-block {
      float: left;
      height: 250px;
      width: 50%;
      border-bottom: 1px solid #eee;
      box-sizing: border-box;
      padding-top: 40px;

      h3 {
        margin-top: 0;

        img {
          float: left;
          margin-right: 15px;
        }
      }

      &:nth-child(odd) {
        padding-right: 25px;
      }

      // &:nth-child(even) {
      //   padding-left: 25px;
      // }

      &:last-of-type {
        height: 200px;
        border-bottom: none;
      }
    }
  }

  .endpoint {
    line-height: 41px;
    margin-bottom: 1em;
    font-size: 14px;
    border-radius: 3px;
    display: block;
    background-color: @gray-light;
    border: 1px solid @gray;

    &:before {
      content: "METHOD";
      background-color: gray;
      display: block;
      color: #fff;
      float: left;
      padding: 1px 15px;
      font-size: 13px;
      font-weight: 600;
      margin: -1px 16px 0 -1px;
      border-radius: 3px 0 0 3px;
    }

    &.get {
      border-color: #9ed99e;

      &:before {
        content: "GET";
        background-color: #3eb33e;
      }
    }

    &.post {
      border-color: #8bc7f2;

      &:before {
        content: "POST";
        background-color: #2391e3;
      }
    }

    &.put {
      border-color: #f2d9a5;

      &:before {
        content: "PUT";
        background-color: #eab03a;
      }
    }

    &.patch {
      border-color: #b59fe0;

      &:before {
        content: "PATCH";
        background-color: #673fb4;
      }
    }

    &.delete {
      border-color: #ec9c9c;

      &:before {
        content: "DELETE";
        background-color: #e23b3b;
      }
    }
  }

  @media (max-width: 1200px) {
    .docs-grid {
      .docs-grid-block {
        width: initial;
        height: auto;

        &:nth-child(odd),
        &:nth-child(even) {
          padding: 1.5em 0;
        }
      }
    }
  }
}

.instructions-steps {
  list-style: none;
  padding-left: 26px;
  counter-reset: step;

  .instructions-step-item {
    position: relative;
    padding: 6px 0 20px 44px;
    border-left: 1px solid @gray;
    margin: 0;

    &:last-child {
      margin-bottom: 0;
      border: 0 none;
    }

    &:before {
      counter-increment: step;
      content: counter(step);
      box-sizing: border-box;
      width: 36px;
      height: 36px;
      line-height: 36px;
      text-align: center;
      border-radius: 50%;
      border: 1px solid @gray;
      background-color: #fff;
      font-weight: 600;
      position: absolute;
      top: 0;
    }
  }
}

.toc {
  border: 1px solid #edf0f2;
  border-radius: 4px;
  background-color: #f9fbfb;
  padding: 18px 25px;
  line-height: 1.3;
}

.alert {
  border: 1px solid @gray;
  border-radius: 4px;
  font-size: 18px;
  padding: 8px 13px;
}

.alert-info {
  color: #757575;
  border-color: #e0e0e0;
  background-color: #f9f9f9;
  &.blue {
    color: #004A80;
    border: none;
    background-color: #EDF7FF;
  }
}

.alert-success {
  color: #3dcc3d;
  border-color: #c0eac0;;
  background-color: #f4fff4;
}

.alert-warning {
  color: #808060;
  border-color: #e0e0c9;;
  background-color: #fffff7;
}

.alert-danger {
  color: #cc3d3d;
  border-color: #eac0c0;;
  background-color: #fff4f4;
}

.alert-ee {
  background-color: #EBF7FF;
  border-left: solid 3px #7CC9FF;
  border-radius: 0;

  .alert-body{
    padding-top: 20px;
  }

  .left {
    float: left;
    padding-top: 5px;
    margin: 0 20px 0;
  }

  p {
    padding: 0 25px 0 75px;
  }
  a{
    text-decoration: underline;
  }
}

.breadcrumbs {
  margin: 0;
  padding: 0;
  list-style: none;

  .breadcrumb-item {
    display: inline-block;
    margin: 0;

    &:after {
      content: ' \203a';
    }
  }

  .active a {
    color: @font-color;
    cursor: default;
  }
}

.section {
  padding: 80px 0;

  @media (max-width: 550px) {
    padding: 20px 0;
  }
}

.section-header {
  text-align: center;
  margin-bottom: 45px;

  h2 {
    margin: 0;
    font-size: 34px;
    color: #45494d;
  }

  p {
    font-size: 16px;
    color: #74777a;
    margin: 7px 0 0;
  }
}

.section-buttons {
  margin-top: 20px;
  text-align: center;
}

.subscribe-section {
  background-color: @navy-darker;
  border-top: 1px solid @gray;
  border-bottom: 1px solid #e8e8eb;
  text-align: center;
  padding: 35px 0;

  .newsletter-icon {
    align-items: center;
    width: 40px;
    height: 40px;
    border-radius: 50%;
    color: #fff;
    float: left;
    margin-right: 10px!important;
    background: rgba(255,255,255,.2);
    justify-content: center;
    display: flex;
  }
  .newsletter-headline {
    font-size: 19px;
    line-height: 24px;
    font-weight: 400;
    color: #ffffff;
    margin-top: 5px;
  }

  .section-header {
    margin-bottom: 20px;
  }

  .form-message {
    display: none;
    font-size: 16px;
    text-align: center;
    line-height: 24px;
    padding: 9px 0;
  }

  .loader {
    margin: 0 auto;
    padding: 9px 0;
  }
  .message {
    position: absolute;
    top: 40px;
    display: none;
  }

  .success-message {
    color: @green;
    display: block;
  }

  .error-message {
    color: @red;
    display: block;
  }

  h2 {
    text-align: center;
    font-size: 28px;
    margin-bottom: 30px;
  }

  .subscribe-form {
    &:extend(.u-cf);
    margin: 0;
    display: inline-block;
  }

  input,
  .button {
    margin: 0;
    float: left;
  }

  input[type="text"] {
    border-radius: 3px;
    border: 2px solid rgba(0,0,0,.1);
    width: 100%;
    height: 40px;
    padding-left: 12px;
    font-size: 16px;
    &.error {
      border-color: @red;
    }
  }

  .button {
    border-radius: 2px;
    padding: 0 19px;
    position: absolute;
    top: 3px;
    right: 3px;
    background-color: @green;
    cursor: pointer;
    height: auto;
    line-height: 32px;
    font-size: 14px;
    color: @white-90;
    letter-spacing: 1px;
    &:hover, &:focus {
      background-color: @green;
      color: @white-90;
    }
  }

  @media screen and (max-width: @grid-width-md) {
    .one-half {
      width: 100%;
      margin-bottom: 15px;
    }
    .newsletter-icon, .hidden-sm-down {
      display: none;
    }
  }
}

// Gitter

.js-gitter-toggle-chat-button {
  z-index: 10000;
  position: fixed;

  bottom: 15px;
  right: 20px;
  width: 48px;
  height: 48px;

  background-color: @blue;
  background-image: url("https://js.intercomcdn.com/images/acquire.png");
  background-position: center;
  background-repeat: no-repeat;
  background-size: 26px 25px;
  box-shadow: 0px 6px 13px 0px rgba(0, 0, 0, 0.23);

  border: 1px solid @navy-dark;
  border-radius: 50%;

  transform: translateX(0vw) translateZ(0) scale(1.0, 1.0);
  transition: background-size 0.3s,
              transform 0.3s cubic-bezier(.16,.22,.22,1.7),
              opacity 0.3s,
              box-shadow 0.3s;

  &:hover {
    box-shadow: 0px 6px 13px 3px rgba(0, 0, 0, 0.5);
  }

  &.close-gitter {
    background-size: 0 0;
    transform: translateX(-40vw);

    @media (max-width: 1150px) {
      transform: translateX(-55vw);
    }
    @media (max-width: 944px) {
      transform: translateX(-70vw);
    }
    @media (max-width: 600px) {
      transform: translateX(-81vw);
    }
    @media (max-width: 500px) {
      display: none;
    }
  }

  &::before {
    content: 'Chat with Kong Developers';
    display: block;
    position: relative;
    width: 200px;
    top: 9px;
    right: 214px;
    padding: 5px;
    border-radius: 4px 14px 14px 4px;
    background-color: @blue;
    text-align: center;
    color: #fff;
    opacity: 0;

    transition: opacity 0.3s;
  }

  &:hover::before {
    opacity: 1;
  }

  &.close-gitter::before {
    opacity: 0;
  }

  &::after {
    content: '\f00d';
    display: block;
    position: absolute;
    width: 100%;
    height: 100%;
    top: 0;
    left: 0;
    font-family: 'FontAwesome';
    font-size: 0;
    text-align: center;
    line-height: 46px;
    color: #fff;

    transition: font-size 0.3s;
  }

  &.close-gitter::after {
    font-size: 40px;
  }
}

// Gitter plugin styles
.gitter-chat-embed {
  z-index: 1002;
}

.gitter-chat-embed-action-bar-item-collapse-chat {
  background-image: url(data:image/svg+xml;base64,PHN2ZyB4bWxucz0iaHR0cDovL3d3dy53My5vcmcvMjAwMC9zdmciIHZpZXdCb3g9IjAgMCAxNzEuNDI5IDE3MS40MjkiIGZpbGw9IiMzYTMxMzMiPjxwYXRoIGQ9Ik0xMjIuNDMzLDEwNi4xMzhsLTE2LjI5NSwxNi4yOTVjLTAuNzQ0LDAuNzQ0LTEuNiwxLjExNi0yLjU2NiwxLjExNmMtMC45NjgsMC0xLjgyMy0wLjM3Mi0yLjU2Ny0xLjExNmwtMTUuMjktMTUuMjkgbC0xNS4yOSwxNS4yOWMtMC43NDQsMC43NDQtMS42LDEuMTE2LTIuNTY3LDEuMTE2cy0xLjgyMy0wLjM3Mi0yLjU2Ny0xLjExNmwtMTYuMjk0LTE2LjI5NWMtMC43NDQtMC43NDQtMS4xMTYtMS42LTEuMTE2LTIuNTY2IGMwLTAuOTY4LDAuMzcyLTEuODIzLDEuMTE2LTIuNTY3bDE1LjI5LTE1LjI5bC0xNS4yOS0xNS4yOWMtMC43NDQtMC43NDQtMS4xMTYtMS42LTEuMTE2LTIuNTY3czAuMzcyLTEuODIzLDEuMTE2LTIuNTY3IEw2NS4yOSw0OC45OTZjMC43NDQtMC43NDQsMS42LTEuMTE2LDIuNTY3LTEuMTE2czEuODIzLDAuMzcyLDIuNTY3LDEuMTE2bDE1LjI5LDE1LjI5bDE1LjI5LTE1LjI5IGMwLjc0NC0wLjc0NCwxLjYtMS4xMTYsMi41NjctMS4xMTZjMC45NjcsMCwxLjgyMiwwLjM3MiwyLjU2NiwxLjExNmwxNi4yOTUsMTYuMjk0YzAuNzQ0LDAuNzQ0LDEuMTE2LDEuNiwxLjExNiwyLjU2NyBzLTAuMzcyLDEuODIzLTEuMTE2LDIuNTY3bC0xNS4yOSwxNS4yOWwxNS4yOSwxNS4yOWMwLjc0NCwwLjc0NCwxLjExNiwxLjYsMS4xMTYsMi41NjcgQzEyMy41NDksMTA0LjUzOSwxMjMuMTc3LDEwNS4zOTQsMTIyLjQzMywxMDYuMTM4eiBNMTQ2LjQyOSw4NS43MTRjMC0xMS4wMTItMi43MTctMjEuMTY4LTguMTQ4LTMwLjQ2OSBzLTEyLjc5Ny0xNi42NjctMjIuMDk4LTIyLjA5OFM5Ni43MjYsMjUsODUuNzE0LDI1cy0yMS4xNjgsMi43MTYtMzAuNDY5LDguMTQ3UzM4LjU3OSw0NS45NDUsMzMuMTQ3LDU1LjI0NlMyNSw3NC43MDMsMjUsODUuNzE0IHMyLjcxNiwyMS4xNjgsOC4xNDcsMzAuNDY5czEyLjc5NywxNi42NjYsMjIuMDk4LDIyLjA5OHMxOS40NTcsOC4xNDgsMzAuNDY5LDguMTQ4czIxLjE2OC0yLjcxNywzMC40NjktOC4xNDggczE2LjY2Ni0xMi43OTcsMjIuMDk4LTIyLjA5OFMxNDYuNDI5LDk2LjcyNiwxNDYuNDI5LDg1LjcxNHogTTE3MS40MjksODUuNzE0YzAsMTUuNTUxLTMuODMyLDI5Ljg5My0xMS40OTYsNDMuMDI0IGMtNy42NjQsMTMuMTMzLTE4LjA2MiwyMy41My0zMS4xOTQsMzEuMTk0Yy0xMy4xMzIsNy42NjQtMjcuNDc0LDExLjQ5Ni00My4wMjQsMTEuNDk2cy0yOS44OTItMy44MzItNDMuMDI0LTExLjQ5NiBjLTEzLjEzMy03LjY2NC0yMy41MzEtMTguMDYyLTMxLjE5NC0zMS4xOTRDMy44MzIsMTE1LjYwNywwLDEwMS4yNjUsMCw4NS43MTRTMy44MzIsNTUuODIyLDExLjQ5Niw0Mi42OSBjNy42NjQtMTMuMTMzLDE4LjA2Mi0yMy41MzEsMzEuMTk0LTMxLjE5NEM1NS44MjIsMy44MzIsNzAuMTY0LDAsODUuNzE0LDBzMjkuODkzLDMuODMyLDQzLjAyNCwxMS40OTYgYzEzLjEzMyw3LjY2NCwyMy41MywxOC4wNjIsMzEuMTk0LDMxLjE5NEMxNjcuNTk3LDU1LjgyMiwxNzEuNDI5LDcwLjE2NCwxNzEuNDI5LDg1LjcxNHoiLz48L3N2Zz4=) !important;
}
.gitter-chat-embed-action-bar-item:not(.gitter-chat-embed-action-bar-item-pop-out):active {
  color: #555 !important;
  background: none;
  background-size: 57%;
  background-position: center center;
  background-repeat: no-repeat;
}<|MERGE_RESOLUTION|>--- conflicted
+++ resolved
@@ -414,13 +414,6 @@
     border-collapse: collapse;
     font-size: 14px;
 
-<<<<<<< HEAD
-    th, td {
-      .font-source-sans();
-      font-size: 14px;
-      vertical-align: top;
-    }
-=======
   }
   code {
     font-size: 14px;
@@ -436,7 +429,6 @@
     padding: 6px;
     border: 1px solid #ccc;
   }
->>>>>>> d62bcec1
 
   @media only screen and (max-width: 1099px)
   {
@@ -445,18 +437,11 @@
       text-align: left;
     }
 
-<<<<<<< HEAD
-    td {
-      padding: 10px;
-      &:first-child {
-        white-space: nowrap;
-=======
     table {
         /* Hide table headers  */
       thead tr {
         display: none;
       }
->>>>>>> d62bcec1
 
       tr { border: 1px solid #ccc; }
 
