/* globals $, history, analytics */

'use strict'

$(function () {
  var NAV_HEIGHT = 56

  var $window = $(window)
  var $docs = $('#documentation')

  $('.navbar-toggle').on('click', function () {
    var $navbar = $($(this).data('target'))
    $navbar.slideToggle(150)
  })

  $('.scroll-to').on('click', function (e) {
    e.preventDefault()
    if ($(window).width() <= 1000) {
      var offset = NAV_HEIGHT + 40
    } else {
      var offset = NAV_HEIGHT
    }
    $('html, body').animate({
<<<<<<< HEAD
      scrollTop: $($(this).attr('href')).offset().top - NAV_HEIGHT // Header height
=======
      scrollTop: $($(this).attr('href')).offset().top - offset // Header height
>>>>>>> d62bcec1
    }, 700)
  })

  // Change header download button color

  if (!$('body#enterprise').length) {
    var introSectionHeight = $('.section.intro-section').outerHeight() || 38
    var $downloadBtn = $('.navbar-nav').find('.button')

    $window.on('scroll', function () {
      var scrollTop = $(this).scrollTop()

      if (scrollTop > introSectionHeight) {
        $downloadBtn.removeClass('button-dark').addClass('button-primary')
      } else {
        $downloadBtn.removeClass('button-primary').addClass('button-dark')
      }
    })
  }

  // Hide banner on "I accept" and set cookie
  $('.cookie-policy-accept').on('click', function (e) {
    e.preventDefault()

    $('.cookie-policy-container').removeClass('showing')
    $('.page').removeClass('page-cookie-policy')
    setCookie('cookie-policy', 'agreed')
  })

  function getCookie (cname) {
    var name = cname + '='
    var ca = document.cookie.split(';')
    for (var i = 0; i < ca.length; i++) {
      var c = ca[i]
      while (c.charAt(0) === ' ') {
        c = c.substring(1)
      }
      if (c.indexOf(name) === 0) {
        return c.substring(name.length, c.length)
      }
    }
    return ''
  }

  function setCookie (cname, cvalue) {
    var CookieDate = new Date()
    CookieDate.setFullYear(CookieDate.getFullYear() + 1)
    document.cookie = cname + '=' + cvalue + '; expires=' + CookieDate.toGMTString() + ';path=/'
  }

  var isCookieSet = getCookie('cookie-policy')
  if (isCookieSet === '') {
    $('.cookie-policy-container').addClass('showing')
    $('.page').addClass('page-cookie-policy')
  }

  // Page section on contribute page

  $('.toggle-page-section').on('click', function (e) {
    e.preventDefault()
    var $link = $(this)

    $link.parent().next('.page-section').stop().slideToggle(300, function () {
      $link.toggleClass('active')
    })
  })

  // Tabs on download page

  var $tabs = $('.tab-list li')
  var $tabPanes = $('.tab-pane')

  $tabs.on('click', function (e, disableTracking) {
    e.preventDefault()

    var tabId = $(this).find('a').attr('href')

    $tabs.removeClass('active').filter(this).addClass('active')
    $tabPanes.removeClass('active').filter(tabId).addClass('active')

    if (history.pushState) {
      history.pushState(null, null, tabId)
    } else {
      window.location.hash = tabId
    }

    if (!disableTracking) {
      analytics.track('Choose installation method', {
        installationMethod: tabId.substr(1)
      })
    }
  })

  if (window.location.hash) {
    $tabs.find('a[href="' + window.location.hash + '"]').trigger('click', true)
  }

  // Subscribe form

  $('#subscription_form, #follow_up_subscription_form').on('submit', function (e) {
    e.preventDefault()

    var form = $(this)
    var email = form.find('[name="email"]').val()
    var time = new Date().toString()

    var traits = {
      email: email,
      environment: 'kong',
      newsletter_updates: true,
      created_at: time
    }

    form.find('.message').html('')
    form.find('[name="email"]').removeClass('error')
    if (!email || !isEmail(email)) {
      $(this).find('.error-message').html('The e-mail address entered is invalid.')
      form.find('[name="email"]').addClass('error')
      return false
    }

    form.addClass('loading')

    $.ajax({
      url: form.attr('action'),
      type: 'POST',
      async: false,
      data: form.serialize(),
      xhrFields: {
        withCredentials: true
      },
      success: function () {
        console.log('Success')
      }
    })

    var track = function () {
      analytics.track('request_newsletter_updates', {
        email: email,
        request_date: time
      })
    }

    analytics.identify(email, traits, track)

    form.find('[name="email"]').val()
    $(this).find('.success-message').text('Thank you for signing up!')
    return false
  })

  // set utm_ values from query parameter

  var getUrlParameter = function getUrlParameter (sParam) {
    var sPageURL = decodeURIComponent(window.location.search.substring(1))
    var sURLVariables = sPageURL.split('&')
    var sParameterName
    var i
    var x
    var status = false
    var urlParams = ['utm_source', 'utm_campaign', 'utm_medium', 'utm_content', 'utm_term']
    var paramValues = []
    for (i = 0; i < sURLVariables.length; i++) {
      sParameterName = sURLVariables[i].split('=')

      if ($.inArray(sParameterName[0], urlParams) >= 0) {
        setCookie(sParameterName[0], sParameterName[1], 30)
        paramValues.push(sParameterName[0])
        status = true
      }
    }

    if (status === true) {
      for (i = 0; i < urlParams.length; i++) {
        if ($.inArray(urlParams[i], paramValues) < 0) {
          setCookie(urlParams[i], ' ', 30)
        }
      }
    }

    for (x = 0; x < urlParams.length; x++) {
      if (getCookie(urlParams[x])) {
        $('input[name="' + urlParams[x] + '"]').val(getCookie(urlParams[x]))
      }
    }
  }

  getUrlParameter()

  // Check for email validation

  function isEmail (email) {
    var regex = /^([a-zA-Z0-9_.+-])+\@(([a-zA-Z0-9-])+\.)+([a-zA-Z0-9]{2,4})+$/
    return regex.test(email)
  }

  // Enterprise page demo request form

  $('.demo-request-form').on('submit', function (e) {
    e.preventDefault()

    var form = $(this)
    var data = form.serializeArray()
    var submitTime = new Date().toString()
    var payload = {}
    var fieldValues = {}
    var relateiqFieldIds = {
      title: 8,
      tell_us_more: 6,
      email: 7,
      phone: 9,
      deployment: 14,
      company: 10,
      name: 13,
      environment: 16
    }

    form.addClass('loading')

    for (var i = 0; i < data.length; i++) {
      payload[data[i].name] = data[i].value
    }

    payload.environment = 'kong'

    var traits = $.extend({
      enterprise: true,
      created_at: submitTime
    }, payload)

    analytics.identify(payload.email, traits, function () {
      analytics.track('request_enterprise_demo', $.extend({
        request_date: submitTime
      }, payload))
    })

    for (var field in payload) {
      if (payload[field]) {
        fieldValues[relateiqFieldIds[field]] = [{
          raw: payload[field]
        }]
      }
    }

    $.ajax({
      url: 'https://mashaper-relateiq-v1.p.mashape.com/accounts',
      method: 'POST',
      headers: {
        'authorization': 'Basic NTU2ZDcxYzdlNGIwMmM5ZTM3YjgxNzc1Ok9NbFNBVGM1QkFTOG1JbEtXZENMZFZ2Z3RqYQ==',
        'x-mashape-key': 'mJUINHSWBYmshREqNlfTBKtbBHDZp1N7VKhjsnUIUo4f4r3pVj'
      },
      data: JSON.stringify({
        name: payload.email,
        fieldValues: fieldValues
      })
    }).always(function () {
      form.addClass('complete')
    })
  })

  // Docs page navigation
  if ($docs.length) {
    var $nav = $docs.find('.page-navigation')
    var $navItems = $nav.find('a')
    var hash = window.location.hash

    var setNavItemActive = function () {
      $navItems.removeClass('active').filter(this).addClass('active')
    }

    if (hash) {
      $navItems.each(function () {
        if ($(this).attr('href').indexOf(hash) !== -1) {
          setNavItemActive.call(this)
        }
      })
    }

    $navItems.on('click', setNavItemActive)

    if ($(window).width() <= 800) {
      $('.sidebar-toggle').click(function () {
        $('.page-navigation').addClass('sidebar-open')
      })
      $('.page-navigation > .close-sidebar').click(function () {
        $('.page-navigation').removeClass('sidebar-open')
      })
    }
  }

  // Analytics

  $('[href^="/install"]').each(function () {
    var $link = $(this)

    analytics.trackLink(this, 'Clicked download', {
      section: $link.closest('.navbar').length ? 'header' : 'page',
      pathname: window.location.pathname,
      type: $link.hasClass('button') ? 'button' : 'link'
    })
  })

  analytics.track(
    'Viewed ' + $.trim(document.title.split('|').shift()) + ' page'
  )

  $('.plugin-plate-link').each(function () {
    analytics.trackLink(this, 'Click on plugin', {
      plugin_type: $(this).closest('.plugin-plate').find('h3').text()
    })
  })

  $('#documentation .page-navigation a').each(function () {
    analytics.trackLink(this, 'Click documentation link', {
      documentation_name: $(this).text()
    })
  })

  $('.community-plate a').each(function () {
    analytics.trackLink(this, 'Click community link', {
      community_type: $.trim($(this).closest('.community-plate').find('h4').text())
    })
  })

  analytics.trackLink($('a[href="#comparison"]')[0], 'Clicked Why Kong')

  // Add Smooth scroll when link with attr clicked
  $('a[data-link="scroll"]').click(function () {
    $('html, body').animate({
      scrollTop: $($.attr(this, 'href')).offset().top - NAV_HEIGHT // Add spacing on top after scroll
    }, 600) // Adjust scroll speed
    // Remove any active classes that may already be applied
    $('a[data-link="scroll"').removeClass('active')
    // Add active class sidebar a
    $(this).addClass('active')
    return false
  })

  // Smooth scroll if hash in URL
  if (window.location.hash) {
    if ($(window).width() <= 1000) {
      var offset = NAV_HEIGHT + 40
    } else {
      var offset = NAV_HEIGHT
    }
    $('html, body').scrollTop(0).show()
    $('html, body').animate({
<<<<<<< HEAD
      scrollTop: $(window.location.hash).offset().top - NAV_HEIGHT // Add spacing on top after scroll
=======
      scrollTop: $(window.location.hash).offset().top - offset // Add spacing on top after scroll
>>>>>>> d62bcec1
    }, 600) // Adjust scroll speed
  }

  // Plugins filter
  $('a[data-filter]').click(function () {
    var target = $(this).data('filter')

    // Remove any active classes that may already be applied
    $('a[data-filter]').removeClass('active')
    // Add active class sidebar a
    $(this).addClass('active')

    // For all faded cards, replace href with data-href target
    $('.plugin-card.fadeOut').each(function () {
      var link = $(this).find('a')
      link.attr('href', $(link).attr('data-href'))
      link.removeAttr('data-href')
    })

    // Remove any fade states that may already be applied
    $('.plugin-card').removeClass('fadeOut')

    // If the target of the li is not all continue
    if (target !== 'all') {
      // Fade all cards that don't have matching filter
      $('.plugin-card').not('.' + target).addClass('fadeOut')
      // For each faded card, move href to data-href and remove href
      $('.plugin-card.fadeOut').each(function () {
        var link = $(this).find('a')
        link.attr('data-href', $(link).attr('href'))
        link.removeAttr('href')
      })
    }
  })

  // Responsive Tables
  if($window.width() <= 1099) {
    mobileTable()
  }

  $window.resize(function (){
    if($window.width() <= 1099) {
      mobileTable()
    }
  })

  function mobileTable () {
    $('table').each(function (index, value) {
      var headerCount = $(this).find('thead th').length

      for (i = 0; i <= headerCount; i++) {
        var headerLabel = $(this).find('thead th:nth-child(' + i + ')').text()

        $(this).find('tr td:not([colspan]):nth-child(' + i + ')').replaceWith(
          function () {
            return $('<td data-label="' + headerLabel + '">').append($(this).contents())
          })
      }
    })
  }
})<|MERGE_RESOLUTION|>--- conflicted
+++ resolved
@@ -21,11 +21,7 @@
       var offset = NAV_HEIGHT
     }
     $('html, body').animate({
-<<<<<<< HEAD
-      scrollTop: $($(this).attr('href')).offset().top - NAV_HEIGHT // Header height
-=======
       scrollTop: $($(this).attr('href')).offset().top - offset // Header height
->>>>>>> d62bcec1
     }, 700)
   })
 
@@ -372,11 +368,7 @@
     }
     $('html, body').scrollTop(0).show()
     $('html, body').animate({
-<<<<<<< HEAD
-      scrollTop: $(window.location.hash).offset().top - NAV_HEIGHT // Add spacing on top after scroll
-=======
       scrollTop: $(window.location.hash).offset().top - offset // Add spacing on top after scroll
->>>>>>> d62bcec1
     }, 600) // Adjust scroll speed
   }
 
