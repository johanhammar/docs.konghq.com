-
  title: About Kong
  items:
    -
      text: What is Kong?
      url: /about/what
    -
      text: How does it work?
      url: /about/how
    -
      text: How does it scale?
      url: /about/scaling
    -
      text: What are plugins?
      url: /about/plugins
-
  title: Getting Started
  items:
    -
      text: Introduction
      url: /getting-started/introduction
    -
      text: Five-minute quickstart
      url: /getting-started/quickstart
    -
      text: Adding your API
      url: /getting-started/adding-your-api
    -
      text: Enabling Plugins
      url: /getting-started/enabling-plugins
    -
      text: Adding Consumers
      url: /getting-started/adding-consumers
-
  title: Guides
  items:
    -
      text: Proxy layer reference
      url: /proxy-layer-reference
    -
      text: Configuration reference
      url: /configuration
-
  title: CLI Reference
  items:
    -
      text: Commands
      url: /cli
      items:
        -
          text: Start
          url: /cli/#start
        -
          text: Stop
          url: /cli/#stop
        -
          text: Quit
          url: /cli/#quit
        -
          text: Restart
          url: /cli/#restart
        -
          text: Reload
          url: /cli/#reload
-
  title: Admin API endpoints
  items:
    -
      text: Introduction
      url: /admin-api/
    -
      text: Supported Content Types
      url: /admin-api/#supported-content-types
    -
<<<<<<< HEAD
      text: Monitoring Endpoint
      url: /admin-api/#monitoring-endpoint
    -
      text: API Object
=======
      text: Informations routes
      url: /admin-api/#informations-routes
      items:
        -
          text: Retrieve node informations
          url: /admin-api/#retrieve-node-informations
        -
          text: Retrieve node status
          url: /admin-api/#retrieve-node-status
    -
      text: API Object routes
>>>>>>> 29b82b77
      url: /admin-api/#api-object
      items:
        -
          text: Add API
          url: /admin-api/#add-api
        -
          text: Retrieve API
          url: /admin-api/#retrieve-api
        -
          text: List APIs
          url: /admin-api/#list-apis
        -
          text: Update API
          url: /admin-api/#update-api
        -
          text: Update or create API
          url: /admin-api/#update-or-create-api
        -
          text: Delete API
          url: /admin-api/#delete-api
    -
      text: Consumer Object routes
      url: /admin-api/#consumer-object
      items:
        -
          text: Create Consumer
          url: /admin-api/#create-consumer
        -
          text: Retrieve Consumer
          url: /admin-api/#retrieve-consumer
        -
          text: List Consumers
          url: /admin-api/#list-consumers
        -
          text: Update Consumer
          url: /admin-api/#update-consumer
        -
          text: Update or create Consumer
          url: /admin-api/#update-or-create-consumer
        -
          text: Delete Consumer
          url: /admin-api/#delete-consumer
    -
      text: Plugin Object routes
      url: /admin-api/#plugin-object
      items:
        -
          text: Retrieve Installed Plugins
          url: /admin-api/#retrieve-installed-plugins
        -
          text: Retrieve Plugin Schema
          url: /admin-api/#retrieve-plugin-schema
    -
      text: Plugin Configuration Object routes
      url: /admin-api/#plugin-configuration-object
      items:
        -
          text: Create Plugin Configuration
          url: /admin-api/#create-plugin-configuration
        -
          text: List per-API Plugin Configurations
          url: /admin-api/#list-per-api-plugin-configurations
        -
          text: List all Plugin Configurations
          url: /admin-api/#list-all-plugin-configurations
        -
          text: Update Plugin Configuration
          url: /admin-api/#update-plugin-configuration
        -
          text: Update or create Plugin Configuration
          url: /admin-api/#update-or-create-plugin-configuration
        -
          text: Delete Plugin Configuration
          url: /admin-api/#delete-plugin-configuration<|MERGE_RESOLUTION|>--- conflicted
+++ resolved
@@ -72,12 +72,6 @@
       text: Supported Content Types
       url: /admin-api/#supported-content-types
     -
-<<<<<<< HEAD
-      text: Monitoring Endpoint
-      url: /admin-api/#monitoring-endpoint
-    -
-      text: API Object
-=======
       text: Informations routes
       url: /admin-api/#informations-routes
       items:
@@ -89,7 +83,6 @@
           url: /admin-api/#retrieve-node-status
     -
       text: API Object routes
->>>>>>> 29b82b77
       url: /admin-api/#api-object
       items:
         -
