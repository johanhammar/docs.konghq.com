- title: Getting Started
  items:
    - text: Introduction
      url: /getting-started/introduction

    - text: Five-minute quickstart
      url: /getting-started/quickstart

    - text: Adding your API
      url: /getting-started/adding-your-api

    - text: Enabling Plugins
      url: /getting-started/enabling-plugins

    - text: Adding Consumers
      url: /getting-started/adding-consumers

- title: Guides &amp; References
  items:
    - text: Configuration reference
      url: /configuration

    - text: CLI reference
      url: /cli

    - text: Proxy reference
      url: /proxy

    - text: Public Lua API reference
      url: /lua-reference/

    - text: Plugin Development Guide
      url: /plugin-development
      items:
        - text: Introduction
          url: /plugin-development

        - text: File structure
          url: /plugin-development/file-structure

        - text: Implement custom logic
          url: /plugin-development/custom-logic

        - text: Plugin configuration
          url: /plugin-development/plugin-configuration

        - text: Access the datastore
          url: /plugin-development/access-the-datastore

        - text: Store custom entities
          url: /plugin-development/custom-entities

        - text: Extending the Admin API
          url: /plugin-development/admin-api

        - text: Writing tests
          url: /plugin-development/tests

        - text: Distribute your plugin
          url: /plugin-development/distribution

- title: Admin API
  url: /admin-api/
  items:
    - text: Supported Content Types
      url: /admin-api/#supported-content-types

    - text: Informations routes
      url: /admin-api/#informations-routes
      items:
        - text: Retrieve node informations
          url: /admin-api/#retrieve-node-informations

        - text: Retrieve node status
          url: /admin-api/#retrieve-node-status

<<<<<<< HEAD
    - text: Cluster
      url: /admin-api/#cluster
      items:
        - text: Retrieve cluster status
          url: /admin-api/#retrieve-cluster-status

        - text: Forcibly remove a node
          url: /admin-api/#forcibly-remove-a-node

=======
>>>>>>> 04703d1d
    - text: API Object routes
      url: /admin-api/#api-object
      items:
        - text: Add API
          url: /admin-api/#add-api

        - text: Retrieve API
          url: /admin-api/#retrieve-api

        - text: List APIs
          url: /admin-api/#list-apis

        - text: Update API
          url: /admin-api/#update-api

        - text: Update or create API
          url: /admin-api/#update-or-create-api

        - text: Delete API
          url: /admin-api/#delete-api

    - text: Consumer Object routes
      url: /admin-api/#consumer-object
      items:
        - text: Create Consumer
          url: /admin-api/#create-consumer

        - text: Retrieve Consumer
          url: /admin-api/#retrieve-consumer

        - text: List Consumers
          url: /admin-api/#list-consumers

        - text: Update Consumer
          url: /admin-api/#update-consumer

        - text: Update or create Consumer
          url: /admin-api/#update-or-create-consumer

        - text: Delete Consumer
          url: /admin-api/#delete-consumer

    - text: Plugin Object routes
      url: /admin-api/#plugin-object
      items:
        - text: Add Plugin
          url: /admin-api/#add-plugin

        - text: Retrieve Plugin
          url: /admin-api/#retrieve-plugin

        - text: List all Plugins
          url: /admin-api/#list-all-plugins

        - text: List Plugins per API
          url: /admin-api/#list-plugins-per-api

        - text: Update Plugin
          url: /admin-api/#update-plugin

        - text: Update or Add Plugin
          url: /admin-api/#update-or-add-plugin

        - text: Delete Plugin
          url: /admin-api/#delete-plugin

        - text: Retrieve Enabled Plugins
          url: /admin-api/#retrieve-enabled-plugins

        - text: Retrieve Plugin Schema
          url: /admin-api/#retrieve-plugin-schema<|MERGE_RESOLUTION|>--- conflicted
+++ resolved
@@ -74,7 +74,6 @@
         - text: Retrieve node status
           url: /admin-api/#retrieve-node-status
 
-<<<<<<< HEAD
     - text: Cluster
       url: /admin-api/#cluster
       items:
@@ -84,8 +83,6 @@
         - text: Forcibly remove a node
           url: /admin-api/#forcibly-remove-a-node
 
-=======
->>>>>>> 04703d1d
     - text: API Object routes
       url: /admin-api/#api-object
       items:
