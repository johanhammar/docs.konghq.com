<<<<<<< HEAD
=======
- release: 0.36-x
>>>>>>> 1bc21d01
- release: 0.35-x
- release: 0.34-x
- release: 0.33-x
- release: 0.32-x
- release: 0.31-x<|MERGE_RESOLUTION|>--- conflicted
+++ resolved
@@ -1,7 +1,4 @@
-<<<<<<< HEAD
-=======
 - release: 0.36-x
->>>>>>> 1bc21d01
 - release: 0.35-x
 - release: 0.34-x
 - release: 0.33-x
