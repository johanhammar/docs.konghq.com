-
  release: "0.2.0-2"
  version: "0.2.0-2"
  luarocks_version: "0.2.0-2"
  dependencies:
    lua: "5.1.4"
    luarocks: "2.2.0"
    cassandra: "2.1.x"
    openresty: "1.7.10.2"
-
  release: "0.2.x"
  version: "0.2.1"
  luarocks_version: "0.2.1-1"
  dependencies:
    lua: "5.1.4"
    luarocks: "2.2.2"
    cassandra: "2.1.x"
    openresty: "1.7.10.2"
-
  release: "0.3.x"
  version: "0.3.2"
  luarocks_version: "0.3.2-1"
  dependencies:
    lua: "5.1.4"
    luarocks: "2.2.2"
    cassandra: "2.1.x"
    openresty: "1.7.10.2"
-
  release: "0.4.x"
  version: "0.4.2"
  luarocks_version: "0.4.2-1"
  dependencies:
    lua: "5.1.4"
    luarocks: "2.2.2"
    cassandra: "2.1.x"
    openresty: "1.7.10.2"
-
  release: "0.5.x"
  version: "0.5.4"
  luarocks_version: "0.5.4-1"
  dependencies:
    lua: "5.1.4"
    luarocks: "2.2.2"
    cassandra: "2.2.x"
    openresty: "1.9.3.1"
  lua_doc: true
-
  release: "0.6.x"
  version: "0.6.1"
  luarocks_version: "0.6.1-0"
  dependencies:
    luajit: "2.1.0-alpha"
    luarocks: "2.3.0"
    cassandra: "2.2.x"
    openresty: "1.9.3.1"
  lua_doc: true
-
  release: "0.7.x"
  version: "0.7.0"
  luarocks_version: "0.7.0-0"
  dependencies:
    luajit: "2.1.0-alpha"
    luarocks: "2.3.0"
    cassandra: "2.2.x"
    openresty: "1.9.7.3"
  lua_doc: true
-
  release: "0.8.x"
  version: "0.8.3"
  luarocks_version: "0.8.3-0"
  dependencies:
    luajit: "2.1.0-alpha"
    luarocks: "2.3.0"
    cassandra: "2.2.x"
    postgres: "9.4+"
    openresty: "1.9.7.5"
  lua_doc: true
-
  release: "0.9.x"
  version: "0.9.9"
  luarocks_version: "0.9.9-0"
  dependencies:
    luajit: "2.1.0-beta2"
    luarocks: "2.4.2"
    cassandra: "2.2.x"
    postgres: "9.4+"
<<<<<<< HEAD
    openresty: "1.9.15.1"
    serf: "0.7"
  lua_doc: true
-
  release: "0.10.x"
  version: "0.10.0"
  luarocks_version: "0.10.0-0"
  dependencies:
    luajit: "2.1.0-alpha"
    luarocks: "2.4.2"
    cassandra: "3.x.x"
    postgres: "9.4+"
    openresty: "1.11.2.2"
=======
    openresty: "1.11.2.1"
>>>>>>> 233f8764
    serf: "0.8"
  lua_doc: true<|MERGE_RESOLUTION|>--- conflicted
+++ resolved
@@ -84,9 +84,8 @@
     luarocks: "2.4.2"
     cassandra: "2.2.x"
     postgres: "9.4+"
-<<<<<<< HEAD
-    openresty: "1.9.15.1"
-    serf: "0.7"
+    openresty: "1.11.2.1"
+    serf: "0.8"
   lua_doc: true
 -
   release: "0.10.x"
@@ -98,8 +97,5 @@
     cassandra: "3.x.x"
     postgres: "9.4+"
     openresty: "1.11.2.2"
-=======
-    openresty: "1.11.2.1"
->>>>>>> 233f8764
     serf: "0.8"
   lua_doc: true