--- conflicted
+++ resolved
@@ -147,8 +147,6 @@
   release: "1.1.x"
   version: "1.1.2"
   luarocks_version: "1.1.2-0"
-<<<<<<< HEAD
-=======
   dependencies:
     luajit: "2.1.0-beta3"
     luarocks: "2.4.3"
@@ -159,7 +157,6 @@
   release: "1.2.x"
   version: "1.2.1"
   luarocks_version: "1.2.1-0"
->>>>>>> 19f4b9e9
   dependencies:
     luajit: "2.1.0-beta3"
     luarocks: "2.4.3"
