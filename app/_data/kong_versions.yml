-
  release: "0.2.x"
  version: "0.2.1"
  edition: "community"
  luarocks_version: "0.2.1-1"
  dependencies:
    lua: "5.1.4"
    luarocks: "2.2.2"
    cassandra: "2.1.x"
    openresty: "1.7.10.2"
-
  release: "0.3.x"
  version: "0.3.2"
  edition: "community"
  luarocks_version: "0.3.2-1"
  dependencies:
    lua: "5.1.4"
    luarocks: "2.2.2"
    cassandra: "2.1.x"
    openresty: "1.7.10.2"
-
  release: "0.4.x"
  version: "0.4.2"
  edition: "community"
  luarocks_version: "0.4.2-1"
  dependencies:
    lua: "5.1.4"
    luarocks: "2.2.2"
    cassandra: "2.1.x"
    openresty: "1.7.10.2"
-
  release: "0.5.x"
  version: "0.5.4"
  edition: "community"
  luarocks_version: "0.5.4-1"
  dependencies:
    lua: "5.1.4"
    luarocks: "2.2.2"
    cassandra: "2.2.x"
    openresty: "1.9.3.1"
  lua_doc: true
-
  release: "0.6.x"
  version: "0.6.1"
  edition: "community"
  luarocks_version: "0.6.1-0"
  dependencies:
    luajit: "2.1.0-alpha"
    luarocks: "2.3.0"
    cassandra: "2.2.x"
    openresty: "1.9.3.1"
  lua_doc: true
-
  release: "0.7.x"
  version: "0.7.0"
  edition: "community"
  luarocks_version: "0.7.0-0"
  dependencies:
    luajit: "2.1.0-alpha"
    luarocks: "2.3.0"
    cassandra: "2.2.x"
    openresty: "1.9.7.3"
  lua_doc: true
-
  release: "0.8.x"
  version: "0.8.3"
  edition: "community"
  luarocks_version: "0.8.3-0"
  dependencies:
    luajit: "2.1.0-alpha"
    luarocks: "2.3.0"
    cassandra: "2.2.x"
    postgres: "9.4+"
    openresty: "1.9.7.5"
  lua_doc: true
-
  release: "0.9.x"
  version: "0.9.9"
  edition: "community"
  luarocks_version: "0.9.9-0"
  dependencies:
    luajit: "2.1.0-beta2"
    luarocks: "2.4.2"
    cassandra: "2.2.x"
    postgres: "9.4+"
    openresty: "1.11.2.1"
    serf: "0.8"
  lua_doc: true
-
  release: "0.10.x"
  version: "0.10.4"
  edition: "community"
  luarocks_version: "0.10.4-0"
  dependencies:
    luajit: "2.1.0-beta2"
    luarocks: "2.4.2"
    cassandra: "3.x.x"
    postgres: "9.4+"
    openresty: "1.11.2.2"
    serf: "0.7.0"
  lua_doc: true
-
  release: "0.11.x"
  version: "0.11.2"
  edition: "community"
  luarocks_version: "0.11.2-0"
  dependencies:
    luajit: "2.1.0-beta2"
    luarocks: "2.4.2"
    cassandra: "3.x.x"
    postgres: "9.4+"
    openresty: "1.11.2.4"
  lua_doc: true
-
  release: "0.12.x"
  version: "0.12.3"
  edition: "community"
  luarocks_version: "0.12.3-0"
  dependencies:
    luajit: "2.1.0-beta2"
    luarocks: "2.4.3"
    cassandra: "3.x.x"
    postgres: "9.5+"
    openresty: "1.11.2.5"
  lua_doc: true
-
  release: "0.13.x"
  version: "0.13.1"
  edition: "community"
  luarocks_version: "0.13.1-0"
  dependencies:
    luajit: "2.1.0-beta2"
    luarocks: "2.4.3"
    cassandra: "3.x.x"
    postgres: "9.5+"
    openresty: "1.11.2.5"
  lua_doc: true
-
  release: "0.14.x"
  version: "0.14.1"
  edition: "community"
  luarocks_version: "0.14.1-0"
  dependencies:
    luajit: "2.1.0-beta3"
    luarocks: "2.4.3"
    cassandra: "3.x.x"
    postgres: "9.5+"
    openresty: "1.13.6.2"
-
  release: "1.0.x"
  version: "1.0.3"
  edition: "community"
  luarocks_version: "1.0.3-0"
  dependencies:
    luajit: "2.1.0-beta3"
    luarocks: "2.4.3"
    cassandra: "3.x.x"
    postgres: "9.5+"
    openresty: "1.13.6.2"
-
  release: "1.1.x"
  version: "1.1.3"
  edition: "community"
  luarocks_version: "1.1.3-0"
  dependencies:
    luajit: "2.1.0-beta3"
    luarocks: "2.4.3"
    cassandra: "3.x.x"
    postgres: "9.5+"
    openresty: "1.13.6.2"
-
  release: "1.2.x"
  version: "1.2.3"
  edition: "community"
  luarocks_version: "1.2.3-0"
  dependencies:
    luajit: "2.1.0-beta3"
    luarocks: "2.4.3"
    cassandra: "3.x.x"
    postgres: "9.5+"
    openresty: "1.13.6.2"
-
  release: "1.3.x"
  version: "1.3.1"
  edition: "community"
  luarocks_version: "1.3.1-0"
  dependencies:
    luajit: "2.1.0-beta3"
    luarocks: "3.1.3"
    cassandra: "3.x.x"
    postgres: "9.5+"
    openresty: "1.15.8.1"
-
  release: "1.4.x"
  version: "1.4.3"
  edition: "community"
  luarocks_version: "1.4.3-0"
  dependencies:
    luajit: "2.1.0-beta3"
    luarocks: "3.1.3"
    cassandra: "3.x.x"
    postgres: "9.5+"
    openresty: "1.15.8.1"
-
  release: "0.31-x"
  version: "0.31"
  edition: "enterprise"
  luarocks_version: "0.31.x"
  dependencies:
    luajit: "2.1.0-beta2"
    luarocks: "2.4.3"
    cassandra: "3.x.x"
    postgres: "9.5+"
    openresty: "1.11.2.5"
  lua_doc: true
-
  release: "0.32-x"
  version: "0.32"
  edition: "enterprise"
  luarocks_version: "0.32.x"
  dependencies:
    luajit: "2.1.0-beta2"
    luarocks: "2.4.3"
    cassandra: "3.x.x"
    postgres: "9.5+"
    openresty: "1.11.2.5"
  lua_doc: true
-
  release: "0.33-x"
  version: "0.33"
  edition: "enterprise"
  luarocks_version: "0.33.x"
  dependencies:
    luajit: "2.1.0-beta2"
    luarocks: "2.4.3"
    cassandra: "3.x.x"
    postgres: "9.5+"
    openresty: "1.11.2.5"
  lua_doc: true
-
  release: "0.34-x"
  version: "0.34"
  edition: "enterprise"
  luarocks_version: "0.34.x"
  dependencies:
    luajit: "2.1.0-beta2"
    luarocks: "2.4.3"
    cassandra: "3.x.x"
    postgres: "9.5+"
    openresty: "1.13.6.2"
  lua_doc: true
-
  release: "0.35-x"
  version: "0.35"
  edition: "enterprise"
  luarocks_version: "0.34.x"
  dependencies:
    luajit: "2.1.0-beta2"
    luarocks: "2.4.3"
    cassandra: "3.x.x"
    postgres: "9.5+"
    openresty: "1.13.6.2"
  lua_doc: true
-
  release: "0.36-x"
  version: "0.36"
  edition: "enterprise"
  luarocks_version: "0.34.x"
  dependencies:
    luajit: "2.1.0-beta2"
    luarocks: "2.4.3"
    cassandra: "3.x.x"
    postgres: "9.5+"
    openresty: "1.13.6.2"
  lua_doc: true
-
  release: "1.3-x"
  version: "1.3"
  edition: "enterprise"
  luarocks_version: "0.34.x"
  dependencies:
    luajit: "2.1.0-beta2"
    luarocks: "2.4.3"
    cassandra: "3.x.x"
    postgres: "9.5+"
    openresty: "1.13.6.2"
  lua_doc: true
-
  release: "1.5.x"
  version: "1.5"
  edition: "enterprise"
  luarocks_version: "0.34.x"
  dependencies:
    luajit: "2.1.0-beta2"
    luarocks: "2.4.3"
    cassandra: "3.x.x"
    postgres: "9.5+"
    openresty: "1.13.6.2"
  lua_doc: true
-
  release: "2.1.x"
  version: "2.1"
  edition: "enterprise"
  luarocks_version: "0.34.x"
  dependencies:
    luajit: "2.1.0-beta2"
    luarocks: "2.4.3"
    cassandra: "3.x.x"
    postgres: "9.5+"
    openresty: "1.13.6.2"
  lua_doc: true
-
  release: "1.0.x"
  version: "1.0"
  edition: "studio"
-
  release: "1.5.x"
  version: "1.5.1"
  edition: "community"
  luarocks_version: "1.5.1-0"
  dependencies:
    luajit: "2.1.0-beta3"
    luarocks: "3.2.1"
    cassandra: "3.x.x"
    postgres: "9.5+"
    openresty: "1.15.8.2"
-
  release: "2.0.x"
  version: "2.0.5"
  edition: "community"
  luarocks_version: "2.0.5-0"
  dependencies:
    luajit: "2.1.0-beta3"
    luarocks: "3.2.1"
    cassandra: "3.x.x"
    postgres: "9.5+"
    openresty: "1.15.8.2"
-
<<<<<<< HEAD
  release: "latest"
  version: "latest"
  edition: "getting-started-guide"
-
  edition: "deck"
=======
  release: "CE-2.0.x_KE-1.5.x"
  version: "CE-2.0.x/KE-1.5.x"
  edition: "getting-started-guide"
>>>>>>> 7aa98c60
<|MERGE_RESOLUTION|>--- conflicted
+++ resolved
@@ -336,14 +336,8 @@
     postgres: "9.5+"
     openresty: "1.15.8.2"
 -
-<<<<<<< HEAD
-  release: "latest"
-  version: "latest"
-  edition: "getting-started-guide"
--
-  edition: "deck"
-=======
   release: "CE-2.0.x_KE-1.5.x"
   version: "CE-2.0.x/KE-1.5.x"
   edition: "getting-started-guide"
->>>>>>> 7aa98c60
+-
+  edition: "deck"