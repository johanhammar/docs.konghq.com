--- conflicted
+++ resolved
@@ -59,15 +59,12 @@
       url: /developer-portal/authentication
     - text: Managing Developers
       url: /developer-portal/managing-developers
-<<<<<<< HEAD
     - text: Networking
       url: /developer-portal/networking
-=======
     - text: Property Reference
       url: /developer-portal/property-reference
     - text: Granting Access to Developers
       url: /developer-portal/developer-access
->>>>>>> 7051f3b9
     - text: FAQ
       url: /developer-portal/faq
     - text: Known Limitations
