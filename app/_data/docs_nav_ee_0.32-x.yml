- title: Getting Started
  items:
    - text: Introduction
      url: /getting-started/introduction
    - text: Five-minute quickstart
      url: /getting-started/quickstart
    - text: Adding your API
      url: /getting-started/adding-your-api
    - text: Enabling Plugins
      url: /getting-started/enabling-plugins
    - text: Adding Consumers
      url: /getting-started/adding-consumers
    - text: Licensing
      url: /getting-started/licensing
    - text: Accessing Your License
      url: /getting-started/accessing-your-license

- title: Installation
  items:
    - text: Docker
      url: /installation/docker
    - text: CentOS
      url: /installation/centos
    - text: Amazon Linux
      url: /installation/amazon-linux

- title: APIs and Plugins
  items:
    - text: Canary Release Plugin
      url: /plugins/canary-release
    - text: Rate Limiting Plugin
      url: /plugins/rate-limiting
    - text: Request Transformer Plugin
      url: /plugins/request-transformer
    - text: OAuth2 Introspection Plugin
      url: /plugins/oauth2-introspection
    - text: OpenID Connect Plugin
      url: /plugins/openid-connect
    - text: HTTP Proxy Caching
      url: /plugins/http-proxy-caching
    - text: Forward Proxy
      url: /plugins/forward-proxy
    - text: RBAC API
      url: /plugins/rbac-api

- title: Kong Developer Portal
  items:
    - text: Overview
      url: /developer-portal/overview
    - text: Glossary
      url: /developer-portal/glossary
    - text: Getting Started
      url: /developer-portal/getting-started
    - text: File Management
      url: /developer-portal/file-management
    - text: Customization
      url: /developer-portal/customization
    - text: Authentication
      url: /developer-portal/authentication
    - text: Managing Developers
      url: /developer-portal/managing-developers
<<<<<<< HEAD
    - text: Property Reference
      url: /developer-portal/property-reference
=======
    - text: Granting Access to Developers
      url: /developer-portal/developer-access
>>>>>>> cd9f8dba
    - text: FAQ
      url: /developer-portal/faq
    - text: Known Limitations
      url: /developer-portal/known-limitations

- title: Guides &amp; References
  items:
    - text: Kong Implementation Checklist
      url: /kong-implementation-checklist
    - text: Changelog
      url: /docs/enterprise/changelog
      absolute_url: true
    - text: Architecture Overview
      url: /kong-architecture-overview
    - text: Accessing Admin GUI
      url: /admin-gui
    - text: Kong Vitals
      url: /vitals
    - text: Rate Limiting Library
      url: /rate-limiting
    - text: Setting Up Admin API RBAC
      url: /setting-up-admin-api-rbac
    - text: Kong Enterprise Edition Versioning
      url: /edition-versioning
    - text: Multiple Authentication Methods
      url: /allowing-multiple-authentication-methods
    - text: PostgreSQL on RedHat
      url: /postgresql-redhat
    - text: OpenID Connect with Google
      url: /oidc-google
    - text: OpenID Connect with Auth0
      url: /oidc-auth0<|MERGE_RESOLUTION|>--- conflicted
+++ resolved
@@ -59,13 +59,10 @@
       url: /developer-portal/authentication
     - text: Managing Developers
       url: /developer-portal/managing-developers
-<<<<<<< HEAD
     - text: Property Reference
       url: /developer-portal/property-reference
-=======
     - text: Granting Access to Developers
       url: /developer-portal/developer-access
->>>>>>> cd9f8dba
     - text: FAQ
       url: /developer-portal/faq
     - text: Known Limitations
