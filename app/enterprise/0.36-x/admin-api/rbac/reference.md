--- conflicted
+++ resolved
@@ -343,11 +343,7 @@
 
 | Attribute    | Description            |
 | ------------ | ---------------------- |
-<<<<<<< HEAD
-| `name_or_id` | The RBAC role or UUID. |
-=======
 | `name_or_id` | The RBAC role name or UUID. |
->>>>>>> 3ab8f8da
 
 **Request Body**
 
@@ -381,11 +377,7 @@
 
 | Attribute | Description         |
 | --------- | ------------------- |
-<<<<<<< HEAD
-| `name`    | The RBAC role name. |
-=======
 | `name_or_id`    | The RBAC role name or UUID. |
->>>>>>> 3ab8f8da
 
 **Response**
 
@@ -403,11 +395,7 @@
 
 | Attribute    | Description         |
 | ------------ | ------------------- |
-<<<<<<< HEAD
-| `name_or_id` | The RBAC role name. |
-=======
 | `name_or_id` | The RBAC role name or UUID. |
->>>>>>> 3ab8f8da
 
 **Request Body**
 
@@ -650,11 +638,7 @@
 
 | Attribute    | Description                                       |
 | ------------ | ------------------------------------------------- |
-<<<<<<< HEAD
-| `name_or_id` | The RBAC permission name or UUID.                 |
-=======
 | `name_or_id` | The RBAC roles name or UUID.                 |
->>>>>>> 3ab8f8da
 | `entity_id`  | id of the entity associated with this permission. |
 
 **Response**
@@ -686,11 +670,7 @@
 
 | Attribute    | Description                      |
 | ------------ | -------------------------------- |
-<<<<<<< HEAD
-| `name_or_id` | The RBAC permisson name or UUID. |
-=======
 | `name_or_id` | The RBAC role name or UUID. |
->>>>>>> 3ab8f8da
 
 **Response**
 
@@ -725,11 +705,7 @@
 
 | Attribute    | Description                 |
 | ------------ | --------------------------- |
-<<<<<<< HEAD
-| `name_or_id` | The RBAC role name or UUID. |
-=======
 | `name_or_id` | The RBAC roles name or UUID. |
->>>>>>> 3ab8f8da
 | `entity_id`  | The entity name or UUID.    |
 
 **Request Body**
@@ -768,11 +744,7 @@
 
 | Attribute    | Description                 |
 | ------------ | --------------------------- |
-<<<<<<< HEAD
-| `name_or_id` | The RBAC role name or UUID. |
-=======
 | `name_or_id` | The RBAC roles name or UUID. |
->>>>>>> 3ab8f8da
 | `entity_id`  | The entity name or UUID.    |
 
 **Response**
@@ -791,11 +763,7 @@
 
 | Attribute    | Description                 |
 | ------------ | --------------------------- |
-<<<<<<< HEAD
-| `name_or_id` | The RBAC role name or UUID. |
-=======
 | `name_or_id` | The RBAC roles name or UUID. |
->>>>>>> 3ab8f8da
 
 **Response**
 
@@ -829,11 +797,7 @@
 
 | Attribute    | Description                 |
 | ------------ | --------------------------- |
-<<<<<<< HEAD
-| `name_or_id` | The RBAC role name or UUID. |
-=======
 | `name_or_id` | The RBAC user name or UUID. |
->>>>>>> 3ab8f8da
 
 **Request Body**
 
@@ -878,11 +842,7 @@
 
 | Attribute    | Description                 |
 | ------------ | --------------------------- |
-<<<<<<< HEAD
-| `name_or_id` | The RBAC role name or UUID. |
-=======
 | `name_or_id` | The RBAC user name or UUID. |
->>>>>>> 3ab8f8da
 
 **Response**
 
@@ -927,11 +887,7 @@
 
 | Attribute    | Description                 |
 | ------------ | --------------------------- |
-<<<<<<< HEAD
-| `name_or_id` | The RBAC role name or UUID. |
-=======
 | `name_or_id` | The RBAC user name or UUID. |
->>>>>>> 3ab8f8da
 
 **Request Body**
 
