---
title: Configuration Property Reference for Kong Enterprise
toc: false
---

## Table of Contents

* [Configuration Loading](#configuration-loading)
* [General](#general)
* [NGINX](#nginx)
* [Datastore](#datastore)
* [Datastore Cache](#datastore-cache)
* [DNS Resolver](#dns-resolver)
* [Development & Miscellaneous](#development-&-miscellaneous)
* [Kong Manager](#kong-manager)
* [Vitals](#vitals)
* [Dev Portal](#dev-portal)
* [Dev Portal Authentication](#dev-portal-authentication)
* [Dev Portal SMTP Configuration](#dev-portal-smtp-configuration)
* [Admin SMTP Configuration](#admin-smtp-configuration)
* [General SMTP Configuration](#general-smtp-configuration)
* [Data & Admin Audit](#data-&-admin-audit)

## Configuration loading

Kong comes with a default configuration file that can be found at
`/etc/kong/kong.conf.default` if you installed Kong via one of the official
packages. To start configuring Kong, you can copy this file:

```bash
$ cp /etc/kong/kong.conf.default /etc/kong/kong.conf
```

Kong will operate with default settings should all the values in your
configuration be commented-out. Upon starting, Kong looks for several
default locations that might contain a configuration file:

```
/etc/kong/kong.conf
/etc/kong.conf
```

You can override this behavior by specifying a custom path for your
configuration file using the `-c / --conf` argument in the CLI:

```bash
$ kong start --conf /path/to/kong.conf
```

The configuration format is straightforward: simply uncomment any property
(comments are defined by the `#` character) and modify it to your needs.
Booleans values can be specified as `on/off` or `true`/`false` for convenience.



## Verifying your configuration

You can verify the integrity of your settings with the `check` command:

```bash
$ kong check <path/to/kong.conf>
configuration at <path/to/kong.conf> is valid
```

This command will take into account the environment variables you have
currently set, and will error out in case your settings are invalid.

Additionally, you can also use the CLI in debug mode to have more insight
as to what properties Kong is being started with:

```bash
$ kong start -c <kong.conf> --vv
2016/08/11 14:53:36 [verbose] no config file found at /etc/kong.conf
2016/08/11 14:53:36 [verbose] no config file found at /etc/kong/kong.conf
2016/08/11 14:53:36 [debug] admin_listen = "0.0.0.0:8001"
2016/08/11 14:53:36 [debug] database = "postgres"
2016/08/11 14:53:36 [debug] log_level = "notice"
[...]
```



## Environment variables

When loading properties out of a configuration file, Kong will also look for
environment variables of the same name. This allows you to fully configure Kong
via environment variables, which is very convenient for container-based
infrastructures, for example.

All environment variables prefixed with `KONG_`, capitalized and bearing the
same name as a setting will override it.

Example:

```
log_level = debug # in kong.conf
```

Can be overridden with:

```bash
$ export KONG_LOG_LEVEL=error
```



## Custom Nginx configuration & embedding Kong

Tweaking the Nginx configuration is an essential part of setting up your Kong
instances since it allows you to optimize its performance for your
infrastructure, or embed Kong in an already running OpenResty instance.

### Custom Nginx configuration

Kong can be started, reloaded and restarted with an `--nginx-conf` argument,
which must specify an Nginx configuration template. Such a template uses the
[Penlight][Penlight] [templating engine][pl.template], which is compiled using
the given Kong configuration, before being dumped in your Kong prefix
directory, moments before starting Nginx.

The default template can be found at:
https://github.com/Kong/kong/tree/master/kong/templates. It is split in two
Nginx configuration files: `nginx.lua` and `nginx_kong.lua`. The former is
minimalistic and includes the latter, which contains everything Kong requires
to run. When `kong start` runs, right before starting Nginx, it copies these
two files into the prefix directory, which looks like so:
<<<<<<< HEAD

```
/usr/local/kong
├── nginx-kong.conf
├── nginx.conf
```

If you wish to include other `server` blocks in your Nginx configuration, or if
you must tweak global settings that are not exposed by the Kong configuration,
here is a suggestion:

```
# ---------------------
# custom_nginx.template
# ---------------------

worker_processes ${{ "{{NGINX_WORKER_PROCESSES" }}}}; # can be set by kong.conf
daemon ${{ "{{NGINX_DAEMON" }}}};                     # can be set by kong.conf

pid pids/nginx.pid;                      # this setting is mandatory
error_log logs/error.log ${{ "{{LOG_LEVEL" }}}}; # can be set by kong.conf

events {
    use epoll; # custom setting
    multi_accept on;
}

http {
    # include default Kong Nginx config
    include 'nginx-kong.conf';

    # custom server
    server {
        listen 8888;
        server_name custom_server;

        location / {
          ... # etc
        }
    }
}
```

You can then start Kong with:

```bash
$ kong start -c kong.conf --nginx-conf custom_nginx.template
```

If you wish to customize the Kong Nginx sub-configuration file to, eventually,
add other Lua handlers or customize the `lua_*` directives, you can inline the
`nginx_kong.lua` configuration in this `custom_nginx.template` example file:

```
# ---------------------
# custom_nginx.template
# ---------------------

worker_processes ${{ "{{NGINX_WORKER_PROCESSES" }}}}; # can be set by kong.conf
daemon ${{ "{{NGINX_DAEMON" }}}};                     # can be set by kong.conf

pid pids/nginx.pid;                      # this setting is mandatory
error_log logs/error.log ${{ "{{LOG_LEVEL" }}}}; # can be set by kong.conf

events {}

http {
  resolver ${{ "{{DNS_RESOLVER" }}}} ipv6=off;
  charset UTF-8;
  error_log logs/error.log ${{ "{{LOG_LEVEL" }}}};
  access_log logs/access.log;

  ... # etc
}
```



### Embedding Kong in OpenResty

=======

```
/usr/local/kong
├── nginx-kong.conf
├── nginx.conf
```

If you wish to include other `server` blocks in your Nginx configuration, or if
you must tweak global settings that are not exposed by the Kong configuration,
here is a suggestion:

```
# ---------------------
# custom_nginx.template
# ---------------------

worker_processes ${{ "{{NGINX_WORKER_PROCESSES" }}}}; # can be set by kong.conf
daemon ${{ "{{NGINX_DAEMON" }}}};                     # can be set by kong.conf

pid pids/nginx.pid;                      # this setting is mandatory
error_log logs/error.log ${{ "{{LOG_LEVEL" }}}}; # can be set by kong.conf

events {
    use epoll; # custom setting
    multi_accept on;
}

http {
    # include default Kong Nginx config
    include 'nginx-kong.conf';

    # custom server
    server {
        listen 8888;
        server_name custom_server;

        location / {
          ... # etc
        }
    }
}
```

You can then start Kong with:

```bash
$ kong start -c kong.conf --nginx-conf custom_nginx.template
```

If you wish to customize the Kong Nginx sub-configuration file to, eventually,
add other Lua handlers or customize the `lua_*` directives, you can inline the
`nginx_kong.lua` configuration in this `custom_nginx.template` example file:

```
# ---------------------
# custom_nginx.template
# ---------------------

worker_processes ${{ "{{NGINX_WORKER_PROCESSES" }}}}; # can be set by kong.conf
daemon ${{ "{{NGINX_DAEMON" }}}};                     # can be set by kong.conf

pid pids/nginx.pid;                      # this setting is mandatory
error_log logs/error.log ${{ "{{LOG_LEVEL" }}}}; # can be set by kong.conf

events {}

http {
  resolver ${{ "{{DNS_RESOLVER" }}}} ipv6=off;
  charset UTF-8;
  error_log logs/error.log ${{ "{{LOG_LEVEL" }}}};
  access_log logs/access.log;

  ... # etc
}
```



### Embedding Kong in OpenResty

>>>>>>> 3ab8f8da
If you are running your own OpenResty servers, you can also easily embed Kong
by including the Kong Nginx sub-configuration using the `include` directive
(similar to the examples of the previous section). If you have a valid
top-level NGINX configuration that simply includes the Kong-specific
configuration:

```
# my_nginx.conf

http {
    include 'nginx-kong.conf';
}
```

you can start your instance like so:

```bash
$ nginx -p /usr/local/openresty -c my_nginx.conf
```

And Kong will be running in that instance (as configured in `nginx-kong.conf`).



### Serving both a website and your APIs from Kong

A common use case for API providers is to make Kong serve both a website
and the APIs themselves over the Proxy port &mdash; `80` or `443` in
production. For example, `https://my-api.com` (Website) and
`https://my-api.com/api/v1` (API).

To achieve this, we cannot simply declare a new virtual server block,
like we did in the previous section. A good solution is to use a custom
Nginx configuration template which inlines `nginx_kong.lua` and adds a new
`location` block serving the website alongside the Kong Proxy `location`
block:

```
# ---------------------
# custom_nginx.template
# ---------------------

worker_processes ${{ "{{NGINX_WORKER_PROCESSES" }}}}; # can be set by kong.conf
daemon ${{ "{{NGINX_DAEMON" }}}};                     # can be set by kong.conf

pid pids/nginx.pid;                      # this setting is mandatory
error_log logs/error.log ${{ "{{LOG_LEVEL" }}}}; # can be set by kong.conf
events {}

http {
  # here, we inline the contents of nginx_kong.lua
  charset UTF-8;

  # any contents until Kong's Proxy server block
  ...

  # Kong's Proxy server block
  server {
    server_name kong;

    # any contents until the location / block
    ...

    # here, we declare our custom location serving our website
    # (or API portal) which we can optimize for serving static assets
    location / {
      root /var/www/my-api.com;
      index index.htm index.html;
      ...
    }

    # Kong's Proxy location / has been changed to /api/v1
    location /api/v1 {
      set $upstream_host nil;
      set $upstream_scheme nil;
      set $upstream_uri nil;

      # Any remaining configuration for the Proxy location
      ...
    }
  }

  # Kong's Admin server block goes below
}
```

## General

### prefix

**Default:** `/usr/local/kong/`

**Description:**  

Working directory. Equivalent to Nginx's prefix path, containing 
temporary files and logs. Each Kong process must have a separate 
working directory.


### log_level

**Default:** `notice`

**Description:**  

Log level of the Nginx server. Logs are found at 
`<prefix>/logs/error.log`.

**Note:** See 
http://nginx.org/en/docs/ngx_core_module.html#error_log for a list 
of accepted values.


### proxy_access_log

**Default:** `logs/access.log`

**Description:**  

Path for proxy port request access logs. Set this value to `off` to 
disable logging proxy requests. If this value is a relative path, 
it will be placed under the `prefix` location.


### proxy_error_log 

**Default:** `logs/error.log`

**Description:**

Path for proxy port request error logs. The granularity of these 
logs is adjusted by the `log_level` directive.


### admin_access_log

**Default:** `logs/admin_access.log`

**Description:**

Path for Admin API request access logs. Set this value to `off` to
disable logging Admin API requests. If this value is a relative 
path, it will be placed under the `prefix` location.


### admin_error_log

**Default:** `logs/error.log`

**Description:**

Path for Admin API request error logs. The granularity of these 
logs is adjusted by the `log_level` directive.


### custom_plugins 

**Default:** `NONE` (empty)

**Description:**

Comma-separated list of additional plugins this node should load. 
Use this property to load custom plugins that are not bundled with 
Kong. Plugins will be loaded from the `kong.plugins.{name}.*` 
namespace.


### anonymous_reports

**Default:** `on`

**Description:**

Send anonymous usage data such as error stack traces to help 
improve Kong.


## NGINX


### proxy_listen

**Default:** `0.0.0.0:8000, 0.0.0.0:8443 ssl`

**Description:**

Comma-separated list of addresses and ports on which the proxy 
server should listen. The proxy server is the public entrypoint of 
Kong, which proxies traffic from your consumers to your backend 
services. This value accepts IPv4, IPv6, and hostnames.
 
Some suffixes can be specified for each pair:

- `ssl` will require that all connections made through a particular 
  address/port be made with TLS enabled.
- `http2` will allow for clients to open HTTP/2 connections to Kong's proxy 
  server.
- Finally, `proxy_protocol` will enable usage of the PROXY protocol for a given 
  address/port.

This value can be set to `off`, thus disabling the proxy port for this node, 
enabling a 'control-plane' mode (without traffic proxying capabilities) which 
can configure a cluster of nodes connected to the same database.


### proxy_url

**Default:** `NONE` (auto generated)

**Description:**  

Here you may provide the lookup, or balancer,
address for your Kong Proxy nodes.

This value is commonly used in a microservices
or service-mesh oriented architecture.

Accepted format (parts in parenthesis are optional):

```
<scheme>://<IP / HOSTNAME>(:<PORT>(/<PATH>))
```

**Examples:**

```
- <scheme>://<IP>:<PORT>
  proxy_url = http://127.0.0.1:8000
- SSL <scheme>://<HOSTNAME>
  proxy_url = https://proxy.domain.tld
- <scheme>://<HOSTNAME>/<PATH>
  proxy_url = http://dev-machine/dev-285
```

**Default:**
Kong Manager and Dev Portal will use
the window request host and append the resolved
listener port depending on the requested protocol.

**Note:** see http://nginx.org/en/docs/http/ngx_http_core_module.html#listen 
for a description of the accepted formats for this and other *_listen values.

**Note:** see https://www.nginx.com/resources/admin-guide/proxy-protocol/
for more details about the `proxy_protocol` parameter.

**Example:**

```
proxy_url = https://127.0.0.1:8443
```


### admin_api_uri

**Default:** `NONE` (auto generated)

**Description:**  

Hierarchical part of a URI which is composed 
optionally of a host, port, and path at which your 
Admin interface API accepts HTTP or HTTPS traffic. 
When this config is disabled, the gui will use the 
window protocol + host and append the resolved 
admin_gui_listen HTTP/HTTPS port.

**Example:**

```
admin_api_uri = https://127.0.0.1:8444
```


### admin_listen

**Default:** `127.0.0.1:8001, 127.0.0.1:8444 ssl`

**Description:**

Comma-separated list of addresses and ports on which the 
Admin interface should listen. The Admin interface is 
the API allowing you to configure and manage Kong. 
Access to this interface should be *restricted* to Kong 
administrators *only*. This value accepts IPv4, IPv6, 
and hostnames.

Some suffixes can be specified for each pair:
- `ssl` will require that all connections made
  through a particular address/port be made with TLS
  enabled.
- `http2` will allow for clients to open HTTP/2
  connections to Kong's proxy server.
- Finally, `proxy_protocol` will enable usage of the
  PROXY protocol for a given address/port.

This value can be set to `off`, thus disabling
the Admin interface for this node, enabling a
'data-plane' mode (without configuration
capabilities) pulling its configuration changes
from the database.


### nginx_user

**Default:** `nobody nobody`

**Description:**

Defines user and group credentials used by
worker processes. If group is omitted, a
group whose name equals that of user is
used. 

**Example:** `[user] [group]`


### nginx_worker_processes 

**Default:** `auto`

**Description:**

Determines the number of worker processes spawned by Nginx.


### nginx_daemon

**Default:** `on`

**Description:**

Determines wether Nginx will run as a daemon
or as a foreground process. Mainly useful
for development or when running Kong inside
a Docker environment.


### mem_cache_size

**Default:** `128m`

**Description:**

Size of the in-memory cache for database
entities. The accepted units are `k` and
`m`, with a minimum recommended value of
a few MBs.


### ssl_cipher_suite

**Default:** `modern`

**Description:**

Defines the TLS ciphers served by Nginx.
Accepted values are `modern`,
`intermediate`, `old`, or `custom`.

**Note:** see https://wiki.mozilla.org/Security/Server_Side_TLS for detailed 
descriptions of each cipher suite.

### ssl_ciphers

**Default:** `NONE` (empty)

**Description:**

Defines a custom list of TLS ciphers to be
served by Nginx. This list must conform to
the pattern defined by `openssl ciphers`.
This value is ignored if `ssl_cipher_suite`
is not `custom`.


### ssl_cert

**Default:** `NONE` (empty)

**Description:**

The absolute path to the SSL certificate for
`proxy_listen` values with SSL enabled.


### ssl_cert_key

**Default:** `NONE` (empty)

**Description:**

The absolute path to the SSL key for
`proxy_listen` values with SSL enabled.


### client_ssl

**Default:** `off`

**Description:**

Determines if Nginx should send client-side
SSL certificates when proxying requests.


### client_ssl_cert

**Default:** `NONE` (empty)

**Description:**

If `client_ssl` is enabled, the absolute
path to the client SSL certificate for the
`proxy_ssl_certificate` directive. Note that
this value is statically defined on the
node, and currently cannot be configured on
a per-API basis.


### client_ssl_cert_key

**Default:** `NONE` (empty)

**Description:**

If `client_ssl` is enabled, the absolute
path to the client SSL key for the
`proxy_ssl_certificate_key` address. Note
this value is statically defined on the
node, and currently cannot be configured on
a per-API basis.


### admin_ssl_cert

**Default:** `NONE` (empty)

**Description:**

The absolute path to the SSL certificate for
`admin_listen` values with SSL enabled.


### admin_ssl_cert_key

**Default:** `NONE` (empty)

**Description:**

The absolute path to the SSL key for
`admin_listen` values with SSL enabled.


### upstream_keepalive

**Default:** `60`

**Description:**

Sets the maximum number of idle keepalive
connections to upstream servers that are
preserved in the cache of each worker
process. When this number is exceeded, the
least recently used connections are closed.


### server_tokens

**Default:** `on`

**Description:**

Enables or disables emitting Kong version on
error pages and in the "Server" or "Via"
(in case the request was proxied) response
header field.


### latency_tokens

**Default:** `on`

**Description:**

Enables or disables emitting Kong latency
information in the "X-Kong-Proxy-Latency"
and "X-Kong-Upstream-Latency" response
header fields.


### trusted_ips

**Default:** `NONE` (empty)

**Description:**

Defines trusted IP addresses blocks that are
known to send correct X-Forwarded-* headers.
Requests from trusted IPs make Kong forward
their X-Forwarded-* headers upstream.
Non-trusted requests make Kong insert its
own X-Forwarded-* headers.

This property also sets the
`set_real_ip_from` directive(s) in the Nginx
configuration. It accepts the same type of
values (CIDR blocks) but as a
comma-separated list.

To trust *all* /!\ IPs, set this value to
`0.0.0.0/0,::/0`.

If the special value `unix:` is specified,
all UNIX-domain sockets will be trusted.

**Note:** see http://nginx.org/en/docs/http/ngx_http_realip_module.html for 
examples of accepted values.


### real_ip_header

**Default:** `X-Real-IP`

**Description:**

Defines the request header field whose value
will be used to replace the client address.
This value sets the ngx_http_realip_module
directive of the same name in the Nginx
configuration.

If set to `proxy_protocol`, then at least
one of the `proxy_listen` entries must
have the `proxy_protocol` flag enabled.

**Note:** see 
http://nginx.org/en/docs/http/ngx_http_realip_module.html#real_ip_header 
for a description of this directive.


### real_ip_recursive

**Default:** `off`

**Description:**

This value sets the ngx_http_realip_module
directive of the same name in the Nginx
configuration.

**Note:** see 
http://nginx.org/en/docs/http/ngx_http_realip_module.html#real_ip_recursive 
for a description of this directive.


### client_max_body_size

**Default:** `0`

**Description:**

Defines the maximum request body size allowed
by requests proxied by Kong, specified in
the Content-Length request header. If a
request exceeds this limit, Kong will
respond with a 413 (Request Entity Too
Large). Setting this value to 0 disables
checking the request body size.

Note: see 
http://nginx.org/en/docs/http/ngx_http_core_module.html#client_max_body_size
for further description of this parameter. Numeric values may be suffixed
with 'k' or 'm' to denote limits in terms of kilobytes or megabytes.

### client_body_buffer_size

**Default:** `8k`

**Description:**

Defines the buffer size for reading the
request body. If the client request body is
larger than this value, the body will be
buffered to disk. Note that when the body is
buffered to disk Kong plugins that access or
manipulate the request body may not work, so
it is advisable to set this value as high as
possible (e.g., set it as high as
`client_max_body_size` to force request
bodies to be kept in memory). Do note that
high-concurrency environments will require
significant memory allocations to process
many concurrent large request bodies.

**Note:** see 
http://nginx.org/en/docs/http/ngx_http_core_module.html#client_body_buffer_size
for further description of this parameter. Numeric values may be suffixed
with 'k' or 'm' to denote limits in terms of kilobytes or megabytes.


### error_default_type

**Default:** `text/plain`

**Description:**

Default MIME type to use when the request
`Accept` header is missing and Nginx
is returning an error for the request.
Accepted values are `text/plain`,
`text/html`, `application/json`, and
`application/xml`.


## Datastore

Kong will store all of its data (such as APIs, consumers, and plugins) in
either Cassandra or PostgreSQL.

All Kong nodes belonging to the same cluster must connect themselves to the
same database.


### database

**Default:** `postgres`

**Description:**

Determines which of PostgreSQL or Cassandra
this node will use as its datastore.
Accepted values are `postgres` and
`cassandra`.


### pg_host

**Default:** `127.0.0.1 `

**Description:**

The PostgreSQL host to connect to.


### pg_port

**Default:** `5432`

**Description:**

The port to connect to.


### pg_user

**Default:** `kong`

**Description:**

The username to authenticate if required.


### pg_password

**Default:** `NONE` (empty)

**Description:**

The password to authenticate if required.

<div class="alert alert-warning">
  Kong's configuration parser treats <code class="highlighter-rouge">#</code> characters as comments. If your password contains a <code class="highlighter-rouge">#</code> character, escape it with <code class="highlighter-rouge">\#</code>.
</div>


### pg_database

**Default:** `kong`

**Description:**

The database name to connect to.


### pg_ssl

**Default:** `off`

**Description:**

Toggles client-server TLS connections
between Kong and PostgreSQL.


### pg_ssl_verify

**Default:** `off`

**Description:**

Toggles server certificate verification if
`pg_ssl` is enabled. See the `lua_ssl_trusted_certificate`
setting to specify a certificate authority.

### cassandra_contact_points

**Default:** `127.0.0.1`

**Description:**

A comma-separated list of contact points to your cluster.


### cassandra_port

**Default:** `9042`

**Description:**

The port on which your nodes are listening on. All your nodes and contact 
points must listen on the same port.


### cassandra_keyspace

**Default:** `kong`

**Description:**

The keyspace to use in your cluster.


### cassandra_timeout

**Default:** `5000`

**Description:**

Defines the timeout (in ms), for reading and writing.


### cassandra_ssl

**Default:** `off`

**Description:**

Toggles client-to-node TLS connections between Kong and Cassandra.


### cassandra_ssl_verify

**Default:** `off`

**Description:**

Toggles server certificate verification if
`cassandra_ssl` is enabled.
See the `lua_ssl_trusted_certificate`
setting to specify a certificate authority.


### cassandra_username

**Default:** `kong`

**Description:**

Username when using the `PasswordAuthenticator` scheme.


### cassandra_password

**Default:** `NONE` (empty)

**Description:**

Password when using the `PasswordAuthenticator` scheme.

<div class="alert alert-warning">
  Kong's configuration parser treats <code class="highlighter-rouge">#</code> characters as comments. If your password contains a <code class="highlighter-rouge">#</code> character, escape it with <code class="highlighter-rouge">\#</code>.
</div>


### cassandra_consistency

**Default:** `ONE`

**Description:**

Consistency setting to use when reading/writing to the Cassandra cluster.

### cassandra_lb_policy

**Default:** `RoundRobin`

**Description:**

Load balancing policy to use when
distributing queries across your Cassandra
cluster.
Accepted values are:
`RoundRobin`, `RequestRoundRobin`,
`DCAwareRoundRobin`, and
`RequestDCAwareRoundRobin`.
Prefer the later if and only if you are
using a multi-datacenter cluster.


### cassandra_local_datacenter

**Default:** `NONE` (empty)

**Description:**

When using the `DCAwareRoundRobin`
or `RequestDCAwareRoundRobin` load
balancing policy, you must specify the name
of the local (closest) datacenter for this
Kong node.


### cassandra_repl_strategy

**Default:** `SimpleStrategy`

**Description:**

When migrating for the first time,
Kong will use this setting to
create your keyspace.
Accepted values are
`SimpleStrategy` and
`NetworkTopologyStrategy`.

### cassandra_repl_factor

**Default:** `1`

**Description:**

When migrating for the first time, Kong
will create the keyspace with this
replication factor when using the
`SimpleStrategy`.


### cassandra_data_centers

**Default:** `dc1:2,dc2:3`

**Description:**

When migrating for the first time,
will use this setting when using the
`NetworkTopologyStrategy`.
The format is a comma-separated list
made of <dc_name>:<repl_factor>.


### cassandra_schema_consensus_timeout

**Default:** `10000`

**Description:**

Defines the timeout (in ms) for
the waiting period to reach a
schema consensus between your
Cassandra nodes.
This value is only used during
migrations.


## Datastore Cache

In order to avoid unecessary communication with the datastore, Kong caches
entities (e.g., APIs, Consumers, Credentials) for a configurable period
of time. It also handles invalidations if such an entity is updated.

This section allows for configuring the behavior of Kong regarding the
caching of such configuration entities.


### db_update_frequency

**Default:** `5`

**Description:**

Frequency (in seconds) at which to check for
updated entities with the datastore.
When a node creates, updates, or deletes an
entity via the Admin API, other nodes need
to wait for the next poll (configured by
this value) to eventually purge the old
cached entity and start using the new one.


### db_update_propagation

**Default:** `0`

**Description:**

Time (in seconds) taken for an entity in the
datastore to be propagated to replica nodes
of another datacenter.
When in a distributed environment such as
a multi-datacenter Cassandra cluster, this
value should be the maximum number of
seconds taken by Cassandra to propagate a
row to other datacenters.
When set, this property will increase the
time taken by Kong to propagate the change
of an entity.
Single-datacenter setups or PostgreSQL
servers should suffer no such delays, and
this value can be safely set to 0.


### db_cache_ttl

**Default:** `3600`

**Description:**

Time-to-live (in seconds) of an entity from
the datastore when cached by this node.
Database misses (no entity) are also cached
according to this setting.
If set to 0, such cached entities/misses
never expire.


## DNS Resolver

By default the DNS resolver will use the standard configuration files 
`/etc/hosts` and `/etc/resolv.conf`. The settings in the latter file will be 
overridden by the environment variables `LOCALDOMAIN` and `RES_OPTIONS` if 
they have been set.


### dns_resolver

**Default:** `NONE` (empty)

**Description:**

Comma separated list of nameservers, each
entry in `ip[:port]` format to be used by
Kong. If not specified the nameservers in
the local `resolv.conf` file will be used.
Port defaults to 53 if omitted. Accepts
both IPv4 and IPv6 addresses.


### dns_hostsfile

**Default:** `/etc/hosts`

**Description:**

The hosts file to use. This file is read
once and its content is static in memory.
To read the file again after modifying it,
Kong must be reloaded.


### dns_order

**Default:** `LAST,SRV,A,CNAME`

**Description:**

The order in which to resolve different
record types. The `LAST` type means the
type of the last successful lookup (for the
specified name). The format is a (case
insensitive) comma separated list.


### dns_state_ttl

**Default:** `4`

**Description:**

 Defines, in seconds, how long a record will
remain in cache past its TTL. This value
will be used while the new DNS record is
fetched in the background.
Stale data will be used from expiry of a
record until either the refresh query
completes, or the `dns_stale_ttl` number of
seconds have passed.


### dns_not_found_ttl

**Default:** `30`

**Description:**

TTL in seconds for empty DNS responses and "(3) name error" responses.


### dns_error_ttl

**Default:** `1`

**Description:**

TTL in seconds for error responses.


### dns_no_sync

**Default:** `off`

**Description:**

If enabled, then upon a cache-miss every
request will trigger its own dns query.
When disabled multiple requests for the
same name/type will be synchronised to a
single query.


## Development & Miscellaneous

Additional settings inherited from lua-nginx-module allowing for more
flexibility and advanced usage.

See the lua-nginx-module documentation for more informations:
https://github.com/openresty/lua-nginx-module


### lua_ssl_trusted_certificate

**Default:** `NONE` (empty)

**Description:**

Absolute path to the certificate
authority file for Lua cosockets in PEM
format. This certificate will be the one
used for verifying Kong's database
connections, when `pg_ssl_verify` or
`cassandra_ssl_verify` are enabled.


### lua_ssl_verify_depth

**Default:** `1`

**Description:**

Sets the verification depth in the server
certificates chain used by Lua cosockets,
set by `lua_ssl_trusted_certificate`.
This includes the certificates configured
for Kong's database connections.


### lua_package_path

**Default:** `NONE` (empty)

**Description:**

Sets the Lua module search path (LUA_PATH).
Useful when developing or using custom
plugins not stored in the default search
path.


### lua_package_cpath

**Default:** `NONE` (empty)

**Description:**

Sets the Lua C module search path (LUA_CPATH).


### lua_socket_pool_size

**Default:** `30`

**Description:**

Specifies the size limit for every cosocket
connection pool associated with every remote
server.


### enforce_rbac 

**Default:** `off`

**Description:**

Specifies whether Admin API RBAC is enforced;
accepts one of 'entity', 'both', 'on', or
'off'. When 'on' is passed, only
endpoint-level authorization is enforced;
when 'entity' is passed, entity-level
authorization applies; 'both' enables both
endpoint and entity-level authorization;
'off' disables both. When enabled, Kong will
deny requests to the Admin API when a
nonexistent or invalid RBAC authorization
token is passed, or the RBAC user with which
the token is associated does not have
permissions to access/modify the requested
resource.


### rbac_auth_header

**Default:** `Kong-Admin-Token`

**Description:**

Defines the name of the HTTP request header from which the Admin 
API will attempt to identify the RBAC user.


## Kong Manager


### admin_gui_listen

**Default:** `0.0.0.0:8002, 0.0.0.0:8445 ssl`

**Description:**  
Comma-separated list of addresses and ports on which

Kong will expose the Admin GUI. This web application
lets you configure and manage Kong, and therefore
should be kept private and secured.

Suffixes can be specified for each pair, similarly to 
the `admin_listen` directive.

**Example:**

```
admin_gui_listen = 0.0.0.0:8002, 0.0.0.0:8445 ssl
```


### admin_gui_url

**Default:** `NONE`

**Description:**  

Here you may provide the lookup, or balancer,
address for your admin application.

Accepted format (items in parenthesis are optional):

```
<scheme>://<IP / HOSTNAME>(:<PORT>(/<PATH>))
```

**Examples:**
```
- http://127.0.0.1:8003
- https://kong-admin.test
- http://dev-machine/dev-285
```

**Default:**
The application will use the window request host and
append the resolved listener port depending on the
requested protocol.

```
admin_gui_url = https://kong-admin.test
```


### admin_gui_ssl_cert

**Default:** `NONE` (auto generated)

**Description:**  

The absolute path to the SSL certificate for 
`admin_gui_listen` values with SSL enabled.

**Example:**

```
admin_gui_ssl_cert = /path/to/admin_gui_ssl.cert
```


### admin_gui_ssl_cert_key

**Default:** `NONE` (auto-generated)

**Description:**  

The absolute path to the SSL key for `admin_gui_listen` values with SSL
enabled.

**Example:**

```
admin_gui_ssl_key = /path/to/admin_gui_ssl.key
```


### admin_gui_flags

**Default:** `{}`

**Description:**  

Alters the layout Admin GUI (JSON)


### admin_gui_access_log

**Default:** `logs/admin_gui_access.log`

**Description:**  

Here you can set an absolute or relative path for the
Kong Manager access logs. When the path is relative,
logs are placed in the `prefix` location.

Setting this value to `off` disables access logs
for Kong Manager.


### admin_gui_error_log

**Default:** `logs/admin_gui_error.log`

**Description:**  

Here you can set an absolute or relative path for your
Portal API access logs. When the path is relative,
logs are placed in the `prefix` location.

Setting this value to `off` disables error logs for
Kong Manager. 

Granularity can be adjusted through the `log_level`
directive.


### admin_gui_auth

**Default:** `NONE` (empty)

**Description:**  

Here you may specify the configuration for the 
authentication plugin you have chosen.

* For Basic Authentication, set the value to `basic-auth`
* For LDAP Authentication, set the value to `ldap-auth-advanced`


### admin_gui_auth_conf

**Default:** `NONE` (empty)

**Description:**  

Here you may specify the configuration for the
authentication plugin you have chosen. 

For information about Plugin Configuration consult 
the associated plugin documentation.

**Example (for Basic Auth):**

```
admin_gui_auth_conf = { "hide_credentials": true }
```


## Vitals


### vitals

**Default:** `on`

**Description:**  

When enabled, Kong will store and report metrics about its performance.                                 
When running Kong in a multi-node setup, `vitals` entails two 
separate meanings depending on the node.

On a Proxy-only node, `vitals` determines whether to collect data 
for Vitals.

On an Admin-only node, `vitals` determines whether to display 
Vitals metrics and visualizations on the dashboard.


### vitals_strategy

**Default:** `database`

**Description:** 

Determines whether to use the Kong database
(either PostgreSQL or Cassandra, as defined
by the 'database' config value above), or a
separate storage engine, for Vitals metrics.

Accepted values are 'database', 'prometheus',
or 'influxdb'.


### vitals_tsdb_address

**Default:** `NONE` (empty)

**Description:**  

Defines the host and port of the TSDB server
to which Vitals data is written and read.
This value is only applied when the
'vitals_strategy` option is set to
'prometheus' or 'influxdb'. This value
accepts IPv4, IPv6, and hostname values.
If the 'vitals_strategy' is set to
'prometheus', this value determines the
address of the Prometheus server from which
Vitals data will be read. For 'influxdb'
strategies, this value controls both the read
and write source for Vitals data.


### vitals_statsd_address

**Default:** `NONE` (empty)

**Description:**  

Defines the host and port (and an optional
protocol) of the StatsD server to which
Kong should write Vitals metics. This value
is only applied when the 'vitals_strategy' is
set to 'prometheus'. This value accepts IPv4,
IPv6, and, hostnames. Additionally, the suffix
'tcp' can be specified; doing so will result
in Kong sending StatsD metrics via TCP
instead of the UDP (default).


### vitals_statsd_prefix

**Default:** `kong`

**Description:**  

Defines the prefix value attached to all
Vitals StatsD events. This prefix is useful
when writing metrics to a multi-tenant StatsD
exporter or server.


### vitals_statsd_udp_packet_size

**Default:** `1024`

**Description:**

Defines the maximum buffer size in
which Vitals statsd metrics will be
held and sent in batches.
This value is defined in bytes.


### vitals_prometheus_scrape_interval

**Default:** `5`

**Description:**

Defines the scrape_interval query
parameter sent to the Prometheus
server when reading Vitals data.
This should be same as the scrape
interval (in seconds) of the
Prometheus server.


## Dev Portal


### portal

**Default:** `off`

**Description:**  

Enable or disable the Dev Portal Interface and API

When enabled, Kong will expose the Kong Dev Portal Files endpoint and the 
public Dev Portal Files API.

**Example:**

```
portal = on
```


### portal_gui_listen

**Default:** `0.0.0.0:8003, 0.0.0.0:8446 ssl`

**Description:**  

Comma-separated list of addresses on which Kong will
expose the Kong Dev Portal GUI. Suffixes can be
specified for each pair, similar to the `admin_listen` 
directive.

**Example:**

```
portal_gui_listen = 0.0.0.0:8003, 0.0.0.0:8446 ssl
```


### portal_gui_protocol

**Default:** `NONE`, Dev Portal will use the window request protocol.

**Description:**  

The Dev Portal URL protocol

Provide the protocol used in conjunction with portal_gui_host to construct the 
lookup, or balancer address for Kong Proxy nodes.

**Example:**

```
portal_gui_protocol = http
```


### portal_gui_host

**Default** `NONE`, Dev Portal will use the window request domain.

**Description**

Dev Portal GUI Host

Provide the host unsed in conjunction with portal_gui_protocol to construct the 
lookup, or balancer address for Kong Proxy nodes.

**Example:**

```
portal_gui_host = localhost:8003
```


### portal_gui_use_subdomains

**Default** `Off`

**Description** 

Enable workspaced Dev Portals to use subdomains

By default the Dev Portal will use the first namespace in the request path to 
determine the workspace. By enabling subdomains, the Dev Portal will expect the 
workspace to be included in the request url as a subdomain

**Example**

```
portal_gui_use_subdomains = off
  - <scheme>://<HOSTNAME>/<WORKSPACE>/<PATH>
  - http://kong-portal.com/example-workspace/index

portal_gui_use_subdomains = on
  - <scheme>://<WORKSPACE>.<HOSTNAME>
  - http://example-workspace.kong-portal.com/index
```


### portal_gui_ssl_cert

**Default:** `NONE` (auto generated)

**Description:**  

The absolute path to the SSL certificate for `portal_gui_listen` values with 
SSL enabled.

**Example:**

```
portal_gui_ssl_cert = /path/to/portal_gui_ssl.cert
```


### portal_gui_ssl_cert_key

**Default:** `NONE` (auto-generated)

**Description:**  

The absolute path to the SSL key for `portal_gui_listen` values with SSL 
enabled.

**Example:**

```
portal_gui_ssl_key = /path/to/portal_gui_ssl.key
```


### portal_api_listen

**Default:** `0.0.0.0:8004, 0.0.0.0:8447 ssl`

**Description:**  
Comma-separated list of addresses on which Kong will
expose the Dev Portal API. Suffixes can be
specified for each pair, similarly to
the `admin_listen` directive.

```
portal_api_listen = 0.0.0.0:8004, 0.0.0.0:8447 ssl
```


### portal_api_url

**Default:** `NONE` (empty)

**Description:**  

The address on which the Dev Portal API is accessible by Kong. **ONLY**
set this value if the Dev Portal API lives on a different node than the Kong Proxy.

When not provided, Kong will use the listeners defined on `portal_api_listen` as 
the value.

**Example:**

```
portal_api_url = https://portal-api.domain.tld
```


### portal_api_ssl_cert

**Default:** `NONE` (auto generated)

**Description:**  

Dev Portal API SSL Certificate.

The absolute path to the SSL certificate for
`portal_api_listen` values with SSL enabled.

**Example:**

```
portal_api_ssl_cert = /path/to/portal_api_ssl.cert
```


### portal_api_ssl_cert_key

**Default:** `NONE` (auto generated)

**Description:**  

Dev Portal API SSL Certificate Key.

The absolute path to the SSL key for
`portal_api_listen` values with SSL enabled.

**Example:**

```
portal_api_ssl_cert_key = /path/to/portal_api_ssl_cert.key
```


### portal_api_access_log

**Default:** `logs/portal_api_access.log`

**Description:**  

Location of log containing all calls made to the Portal API.

`portal_api_access.log` location can be absolute or relative. When using 
relative pathing, logs will be placed under the `prefix` location.

Setting this value to `off` will disable logging
Portal API access logs.

**Example:**

```
portal_api_access_log = logs/portal_api_access.log
```


### portal_api_error_log

**Default:** `logs/error.log`

**Description:**  

Developer Portal API Error Log location.

Here you can set an absolute or relative path for your
Portal API access logs.

Setting this value to `off` will disable logging
Portal API access logs.

When using relative pathing, logs will be placed under
the `prefix` location.

Granularity can be adjusted through the `log_level`
directive.


## Dev Portal Authentication

Referenced on workspace creation to set Dev Portal authentication defaults 
in the database for that particular workspace.


### portal_auth

**Default:** `NONE` (empty)

**Description:**  

Use `portal_auth` to specify the authentication plugin
to apply to your Dev Portal. Developers
will use the specified form of authentication
to request access, register, and login to your
Dev Portal.

**Example (Basic Auth):**

```
portal_auth = basic-auth
```


### portal_auth_conf

**Default:** `NONE` (empty)

**Description:**  

Here you can specify authentication plugin configuration
via JSON Object format to be applied to your Developer
Portal auth plugin. For information about Plugin Configuration
consult the associated plugin documentation.

**Example (Basic Auth):**

```
portal_auth_conf = { "hide_credentials": true }
```


### portal_auto_approve

**Default:** `off`

**Description:**

When this flag is set to 'on', a developer will automatically be marked as 
"approved" after completing registration. Access can still be revoked through the 
Kong Manager or Admin API.


### portal_token_exp

**Default:** `21600`

**Description:**

Duration in seconds for the expiration of the Dev Portal reset password token. 
Default `21600` is six hours.


## Dev Portal SMTP Configuration

Referenced on workspace creation to set SMTP defaults in the database 
for that particular workspace.


### portal_invite_email

**Default:** `on`

**Description:**

When enabled, Admins will be able to invite Developers to a Dev Portal by 
using the "Invite" button in the Kong Manager.


### portal_access_request_email

**Default:** `on`

**Description:**

When enabled, Admins specified by `smtp_admin_emails` will receive an email 
when a Developer requests access to a Dev Portal.


### portal_approved_email

**Default:** `on`

**Description:**

When enabled, Developers will receive an email when access to a Dev Portal has 
been approved.


### portal_reset_email

**Default:** `on`

**Description:**

When enabled, Developers will be able to use the "Reset Password" flow on a 
Dev Portal and will receive an email with password reset instructions.

When disabled, Developers will *not* be able to reset their account passwords.


### portal_reset_success_email

**Default:** `on`

**Description:**

When enabled, Developers will receive an email after successfully reseting 
their Dev Portal account password.

When disabled, Developers will still be able to reset their account passwords, 
but will not recieve a confirmation email.


### portal_emails_from

**Default:** `nil`

**Description:**

The name and email address for the 'From' header included in all Dev Portal emails.

**Example :**

```
portal_emails_from = Your Name <example@example.com>
```

⚠️ **IMPORTANT:** Some SMTP servers may require valid email addresses


### portal_emails_reply_to

**Default:** `nil`

**Description:**

The email address for the 'Reply-To' header included in all Dev Portal emails.

**Example :**

```
portal_emails_reply_to: noreply@example.com
```

⚠️ **IMPORTANT:** Some SMTP servers may require valid email addresses


## Admin SMTP Configuration


### admin_emails_from

**Default:** `""`

**Description:**

The email address for the 'From' header included in Admin emails

**Example :**

```
admin_emails_from = "example@example.com"
```


### admin_emails_reply_to

**Default:** `NONE` (empty)

**Description:**

The email address for the 'Reply-To' header included in Admin emails

**Example :**

```
admin_emails_reply_to = admin@example.com
```


### admin_invitation_expiry

**Default:** `259200`

**Description:**

Expiration time in seconds for Admin invitation links. Set to zero for no 
expiration.


## General SMTP Configuration


### smtp_mock

**Default:** `on`

**Description:**

When enabled this flag will only mock the sending of emails and will not 
attempt to send actual emails. This can be used for testing before the SMTP 
client is fully configured.

**Examples:**

`smtp_mock = on` Emails will NOT attempt send.
`smtp_mock = off` Emails will attempt send.


### smtp_host

**Default:** `localhost`

**Description:**
The host of the SMTP server to connect to.


### smtp_port

**Default:** `25`

**Description:**

The port number on SMTP server to connect to.


### smtp_starttls

**Default:** `nil`

**Description:**

When set to `on`, STARTTLS is used to encrypt communication with the SMTP 
server. This is normally used in conjunction with port 587.


### smtp_username

**Default:** `nil`

**Description:**

Username used for authentication with the SMTP server.


### smtp_password

**Default:** `nil`

**Description:**

Password used for authentication with the SMTP server.

<div class="alert alert-warning">
  Kong's configuration parser treats <code class="highlighter-rouge">#</code> characters as comments. If your password contains a <code class="highlighter-rouge">#</code> character, escape it with <code class="highlighter-rouge">\#</code>.
</div>


### smtp_ssl

**Default:** `nil`

**Description:**

When set to `on` SMTPS is used to encrypt communication with the SMTP server. 
This is normally used in conjunction with port 465.


### smtp_auth_type

**Default:** `nil`

**Description:**

The method used to authenticate with the SMTP server. Valid options are 
`plain`, `login`, or `nil`.


### smtp_domain

**Default:** `localhost.localdomain`

**Description:**

The domain used in the `EHLO` connect and part of the `Message-ID` header.


### smtp_timeout_connect

**Default:** `60000`

**Description:**

The timeout in milliseconds for connecting to the SMTP server.


### smtp_timeout_send

**Default:** `60000`

**Description:**

The timeout in milliseconds for sending data to the SMTP server.


### smtp_timeout_read

**Default:** `60000`

**Description:**

The timeout in milliseconds for reading data from the SMTP server.


### smtp_admin_emails

**Default:** `nil`

**Description:**

Comma separated list of Admin emails to receive notifications.

**Example :**

```
smtp_admin_emails = admin1@example.com, admin2@example.com
```


## Data & Admin Audit

When enabled, Kong will store detailed audit data regarding Admin API and
database access. In most cases, updates to the database are associated with
Admin API requests. As such, database object audit log data is tied to a
given HTTP via a unique identifier, providing built-in association of Admin
API and database traffic.


### audit_log

**Default:** `off`

**Description:**

When enabled, Kong will log information about Admin API access and database 
row insertions, updates, and deletes.


### audit_log_ignore_methods

**Default:** `NONE` (empty)

**Description:**

Comma-separated list of HTTP methods that will not generate audit log entries. By default, all HTTP requests will be logged.


### audit_log_ignore_paths

**Default:** `NONE` (empty)

**Description:**

Comma-separated list of request paths that will not generate audit log entries. By default, all HTTP requests will be logged.


### audit_log_ignore_tables

**Default:** `NONE` (empty)

**Description:**

Comma-separated list of database tables that will not generate audit log 
entries. By default, updates to all database tables will be logged (the 
term "updates" refers to the creation, update, or deletion of a row).


### audit_log_record_ttl

**Default:** `2592000`

**Description:**

Length, in seconds, of the TTL for audit log records. Records in the database 
older than their TTL are automatically purged.


### audit_log_signing_key

**Default:** `NONE` (empty)

**Description:**

Defines the path to a private RSA signing key that can be used to insert a 
signature of audit records, adjacent to the record. The corresponding public 
key should be stored offline, and can be used the validate audit entries in 
the future. If this value is undefined, no signature will be generated.<|MERGE_RESOLUTION|>--- conflicted
+++ resolved
@@ -124,7 +124,6 @@
 minimalistic and includes the latter, which contains everything Kong requires
 to run. When `kong start` runs, right before starting Nginx, it copies these
 two files into the prefix directory, which looks like so:
-<<<<<<< HEAD
 
 ```
 /usr/local/kong
@@ -205,88 +204,6 @@
 
 ### Embedding Kong in OpenResty
 
-=======
-
-```
-/usr/local/kong
-├── nginx-kong.conf
-├── nginx.conf
-```
-
-If you wish to include other `server` blocks in your Nginx configuration, or if
-you must tweak global settings that are not exposed by the Kong configuration,
-here is a suggestion:
-
-```
-# ---------------------
-# custom_nginx.template
-# ---------------------
-
-worker_processes ${{ "{{NGINX_WORKER_PROCESSES" }}}}; # can be set by kong.conf
-daemon ${{ "{{NGINX_DAEMON" }}}};                     # can be set by kong.conf
-
-pid pids/nginx.pid;                      # this setting is mandatory
-error_log logs/error.log ${{ "{{LOG_LEVEL" }}}}; # can be set by kong.conf
-
-events {
-    use epoll; # custom setting
-    multi_accept on;
-}
-
-http {
-    # include default Kong Nginx config
-    include 'nginx-kong.conf';
-
-    # custom server
-    server {
-        listen 8888;
-        server_name custom_server;
-
-        location / {
-          ... # etc
-        }
-    }
-}
-```
-
-You can then start Kong with:
-
-```bash
-$ kong start -c kong.conf --nginx-conf custom_nginx.template
-```
-
-If you wish to customize the Kong Nginx sub-configuration file to, eventually,
-add other Lua handlers or customize the `lua_*` directives, you can inline the
-`nginx_kong.lua` configuration in this `custom_nginx.template` example file:
-
-```
-# ---------------------
-# custom_nginx.template
-# ---------------------
-
-worker_processes ${{ "{{NGINX_WORKER_PROCESSES" }}}}; # can be set by kong.conf
-daemon ${{ "{{NGINX_DAEMON" }}}};                     # can be set by kong.conf
-
-pid pids/nginx.pid;                      # this setting is mandatory
-error_log logs/error.log ${{ "{{LOG_LEVEL" }}}}; # can be set by kong.conf
-
-events {}
-
-http {
-  resolver ${{ "{{DNS_RESOLVER" }}}} ipv6=off;
-  charset UTF-8;
-  error_log logs/error.log ${{ "{{LOG_LEVEL" }}}};
-  access_log logs/access.log;
-
-  ... # etc
-}
-```
-
-
-
-### Embedding Kong in OpenResty
-
->>>>>>> 3ab8f8da
 If you are running your own OpenResty servers, you can also easily embed Kong
 by including the Kong Nginx sub-configuration using the `include` directive
 (similar to the examples of the previous section). If you have a valid
