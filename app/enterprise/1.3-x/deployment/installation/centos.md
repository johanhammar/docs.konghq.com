---
title: Install Kong Enterprise on CentOS
---

## Introduction


This guide walks through downloading, installing, and starting **Kong Enterprise** on **CentOS**

The configuration shown in this guide is intended as an example. Depending on your
environment, you may need to make modifications and take measures to properly conclude
the installation and configuration.

Kong supports both PostgreSQL 9.5+ and Cassandra 3.11.* as its datastore. This guide provides
steps to configure PostgreSQL. For assistance in setting up Cassandra, please contact your Sales or Support representative.

## Prerequisites

To complete this installation you will need:

* A valid Bintray account. You will need your **username**, account **password** and account **API Key**.
  * Example:
    * **Bintray Access key**: `john-company`
    * **Bintray username**: `john-company@kong`
    * **Bintray password**: `12345678`
    * **Bintray API key**: `12234e314356291a2b11058591bba195830`
  * The API Key can be obtained by visiting [https://bintray.com/profile/edit](https://bintray.com/profile/edit) and selecting **API Key**
* A supported CentOS system with root equivalent access.
* A valid Kong Enterprise license JSON file, this can be found in your Bintray account. See [Accessing Your License](/enterprise/latest/deployment/access-license)

## Step 1. Prepare to Install Kong Enterprise and Download the License File

There are two options to install Kong Enterprise on CentOS. Both require a login to Bintray.

Log in to [Bintray](http://bintray.com). Your Kong Sales or Support contact will assign credentials to you.

### Option 1: Download RPM file
   
1. Go to: https://bintray.com/kong/kong-enterprise-edition-rpm/centos. 
2. Select the latest Kong version from the list.
3. From the Kong version detail page, select the **Files** tab.
4. Select the CentOS version appropriate for your environment. e.g. `centos` -> `7`.
5. Save the RPM file available: e.g. `kong-enterprise-edition-1.3.0.1.el7.noarch.rpm`
6. Copy the RPM file to your home directory on the CentOS system. You may use a command like:

    ```bash
    $ scp kong-enterprise-edition-1.3.0.1.el7.noarch.rpm <centos user>@<server>:~
    ```
   
*Optional:* The following steps are for verifying the integrity of the package. They are not necessary to move on to [installation](#option-1-if-installing-using-a-downloaded-rpm-package).

1. Kong's official Key ID is `2cac36c51d5f3726`. Verify it by querying the RPM package and comparing it to the Key ID:
   
    ```bash
    $ rpm -qpi kong-enterprise-edition-1.3.el7.noarch.rpm | grep Signature
    ```
   
2. Download Kong's official public key to ensure the integrity of the RPM package:

    ```bash
    $ curl -o kong.key https://bintray.com/user/downloadSubjectPublicKey?username=kong
    $ rpm --import kong.key
    $ rpm -K kong-enterprise-edition-1.3.el7.noarch.rpm
    ```
    
3. Verify you get an OK check. You should have an output similar to this:
 
  ```
  kong-enterprise-edition-1.3.0.1.el7.noarch.rpm: rsa sha1 (md5) pgp md5 OK
  ```  

### Option 2: Download the Kong Repo File and Add to Yum Repo
   
1. Click this URL to download the Kong Enterprise RPM repo file: https://bintray.com/kong/kong-enterprise-edition-rpm/rpm.
2. Edit the repo file using your preferred editor and alter the baseurl line as follows:
    
    ```
    baseurl=https://USERNAME:API_KEY@kong.bintray.com/kong-enterprise-edition-rpm/centos/RELEASEVER
    ```
    
    Replace `USERNAME` with your Bintray account user name.
    Replace `API_KEY` with your Bintray API key. You can find your key on your Bintray profile page at https://bintray.com/profile/edit and selecting the API Key menu item.
    Replace `RELEASEVER` with the major CentOS version number on your target system. For example, for version 7.7.1908, the appropriate `RELEASEVER` replacement is 7.

    The result should look something like this:

    ```
    baseurl=https://john-company:12234e314356291a2b11058591bba195830@kong.bintray.com/kong-enterprise-edition-rpm/centos/7
    ```
    
3. Securely copy the changed repo file to your home directory on the CentOS system:

    ```
    $ scp bintray--kong-kong-enterprise-edition-rpm.repo <centos user>@<server>:~
    ```
    
### Download your Kong Enterprise License
   
- Download your license file from your account files in Bintray: `https://bintray.com/kong/<YOUR_REPO_NAME>/license#files`

- Securely copy the license file to your home directory on the CentOS system:

    ```bash
    $ scp license.json <centos username>@<server>:~
    ```

### Result

You should now have two files in your home directory on the target CentOS system:
- Either the Kong RPM or Kong Yum repo file.
- The license file `license.json`

## Step 2. Install Kong Enterprise

<<<<<<< HEAD
1. Verify the Kong Enterprise Signature

    Kong's official Key ID is 2cac36c51d5f3726. Verify it by querying the RPM package:
    
    ```
    $ rpm -qpi kong-enterprise-edition-1.3.el7.noarch.rpm | grep Signature
    ```
    
    Download Kong's official public key and ensure the RPM package's integrity:

    ```
    $ curl -o kong.key https://bintray.com/user/downloadSubjectPublicKey?username=kong
    $ rpm --import kong.key
    $ rpm -K kong-enterprise-edition-1.3.el7.noarch.rpm
    ```
    

2. Install Kong Enterprise
=======
### Option 1: If installing using a downloaded RPM package
 
1. Install EPEL (Extra Packages for Enterprise Linux), if not already installed:
>>>>>>> aa7c06c3

    ```bash
    $ sudo yum install epel-release
    ```
<<<<<<< HEAD
    $ sudo yum install kong-enterprise-edition-1.3.el7.noarch.rpm
    ```
  >Note: Your version may be different based on when you obtained the RPM

3. Copy the license file to the `/etc/kong` directory
=======

2. Execute a command similar to the following, using the appropriate RPM file name you downloaded.
>>>>>>> aa7c06c3

    ```bash
    $ sudo yum install kong-enterprise-edition-1.3.el7.noarch.rpm
    ```

### Option 2: If installing using the Yum repository
   
1. Move the repo file in your home directory to the /etc/yum.repos.d/ directory.

    ```bash
    $ sudo mv bintray--kong-kong-enterprise-edition-rpm.repo /etc/yum.repos.d/
    ```
    
2. Begin the installation using the Yum repository:
    
    ```bash
    $ sudo yum update -y
    $ sudo yum install kong-enterprise-edition
    ```    

### Copy the License File
 
Copy the license file from your home directory to the `/etc/kong` directory:

```bash
$ sudo cp license.json /etc/kong/license.json
```

## Step 3. Setup PostgreSQL

1. Install PostgreSQL.

    Follow the instructions avaialble at https://www.postgresql.org/download/linux/redhat/ to install a supported version of PostgreSQL. Kong supports version 9.5 and higher. As an example, you can run a command set similar to:

    ```bash
    $ sudo yum install https://download.postgresql.org/pub/repos/yum/reporpms/EL-7-x86_64/pgdg-redhat-repo-latest.noarch.rpm
    $ sudo yum install postgresql96
    $ sudo yum install postgresql96-server
    ```

2. Initialize the PostgreSQL database and enable automatic start.

    ```bash
    $ sudo /usr/pgsql-9.6/bin/postgresql96-setup initdb
    $ sudo systemctl enable postgresql-9.6
    $ sudo systemctl start postgresql-9.6
    ```

3. Switch to PostgreSQL user and launch PostgreSQL.

    ```bash
    $ sudo -i -u postgres
    $ psql
    ```

4. Create a Kong database with a username and password.

    > ⚠️**Note**: Make sure the username and password for the Kong Database are
    > kept safe. This example uses a simple username and password for illustration purposes only. Note the database name, username and password for later. 

    ```bash
    $ psql> CREATE USER kong; CREATE DATABASE kong OWNER kong; ALTER USER kong WITH password 'kong';
    ```

5. Exit from PostgreSQL and return to your terminal account.

    ```bash
    $ psql> \q
    $ exit
    ```

6. Edit the the PostgreSQL configuration file `/var/lib/pgsql/9.6/data/pg_hba.conf` using your preferred editor.

    Under IPv4 local connections replace `ident` with `md5`:

    | Protocol   	| Type 	| Database 	| User 	| Address      	| Method 	|
    |------------	|------	|----------	|------	|--------------	|--------	|
    | IPv4 local 	| host 	| all      	| all  	| 127.0.0.1/32 	| md5    	|
    | IPv6 local 	| host 	| all      	| all  	| 1/128        	| ident  	|

    PostgreSQL uses `ident` authentication by default. To allow the `kong` user to communicate with the database locally, change the authentication method to `md5` by modifying the PostgreSQL configuration file. 

7. Restart PostgreSQL.

    ```bash
    $ sudo systemctl restart postgresql-9.6
    ```

## Step 4. Modify Kong's configuration file to work with PostgreSQL

1. Make a copy of Kong's default configuration file.

    ```bash
    $ sudo cp /etc/kong/kong.conf.default /etc/kong/kong.conf
    ```

2. Uncomment and update the PostgreSQL database properties in `/etc/kong/kong.conf` using your preferred text editor. Replace pg_user, pg_password and pg_database with the values: 

    ```
    pg_user = kong
    pg_password = kong
    pg_database = kong
    ```

## Step 5. Seed the Super Admin password and bootstrap Kong

Setting a password for the **Super Admin** before initial start-up is strongly recommended. This will permit the use of RBAC (Role Based Access Control) at a later time, if needed.

1. Create an environment variable with the desired **Super Admin** password and keep password in a safe place:

    ```bash
    $ export KONG_PASSWORD=<password-only-you-know>
    ```

2. Run migrations to prepare the Kong database.

    ```bash
    $ sudo /usr/local/kong migrations bootstrap -c /etc/kong/kong.conf
    ```

3. Start Kong Enterprise:

    ```bash
    $ sudo /usr/local/bin/kong start -c /etc/kong/kong.conf
    ```

4. Verify Kong Enterprise is working:

    ```bash
    $ curl -i -X GET --url http://localhost:8001/services
    ```
    
5. You should receive a `HTTP/1.1 200 OK` message.
    
## Step 6. Finalize your Configuration and Verify Kong was Successfully installed:

### Enable and Configure Kong Manager

1. To access Kong Enterprise's Graphical User Interface, Kong Manager, update the `admin_gui_url` property in `/etc/kong/kong.conf` file to the DNS, or IP address, of the CentOS system. For example:

    ```
    admin_gui_url = http://<DNSorIP>:8002
    ```
    
    This setting needs to resolve to a network path that will reach the CentOS host.
  
2. It is necessary to update the administration API setting to listen on the needed network interfaces on the CentOS host. A setting of `0.0.0.0:8001` will listen on port `8001` on all available network interfaces.
  
    ```
    admin_listen = 0.0.0.0:8001, 0.0.0.0:8444 ssl
    ```

3. You may also list network interfaces separately as in this example:

    ```
    admin_listen = 0.0.0.0:8001, 0.0.0.0:8444 ssl, 127.0.0.1:8001, 127.0.0.1:8444 ssl
    ```

4. Restart Kong for the setting to take effect:

    ```bash
    $ sudo /usr/local/bin/kong restart
    ```

5. You may now access Kong Manager on port `8002`.

### Enable the Developer Portal

1. Kong Enterprise's Developer Portal can be enabled by setting the `portal` property to `on` and setting the `portal_gui_host` property to the DNS, or IP address, of the CentOS system. For example:

    ```
    portal = on
    portal_gui_host = <DNSorIP>:8003
    ```

2. Restart Kong for the setting to take effect:

    ```bash
    $ sudo /usr/local/bin/kong restart
    ```

3. The final step is to enable the Developer Portal. To do this, execute the following command, updating `DNSorIP` to reflect the IP or valid DNS for the CentOS system.

    ```bash
    $ curl -X PATCH http://<DNSorIP>:8001/workspaces/default   --data "config.portal=true"
    ```

4. You can now access the Developer Portal on the default workspace with a URL like:

    ```
    http://<DNSorIP>:8003/default
    ```

## Troubleshooting

If you did not receive an `HTTP/1.1 200 OK` message, or need assistance completing
your setup, reach out to your Kong Support contact or go to the
[Support Portal](https://support.konghq.com/support/s/).


## Next Steps

Check out Kong Enterprise's series of 
[Getting Started](/enterprise/latest/getting-started) guides to get the most
out of Kong Enterprise.<|MERGE_RESOLUTION|>--- conflicted
+++ resolved
@@ -35,8 +35,8 @@
 Log in to [Bintray](http://bintray.com). Your Kong Sales or Support contact will assign credentials to you.
 
 ### Option 1: Download RPM file
-   
-1. Go to: https://bintray.com/kong/kong-enterprise-edition-rpm/centos. 
+
+1. Go to: https://bintray.com/kong/kong-enterprise-edition-rpm/centos.
 2. Select the latest Kong version from the list.
 3. From the Kong version detail page, select the **Files** tab.
 4. Select the CentOS version appropriate for your environment. e.g. `centos` -> `7`.
@@ -46,15 +46,15 @@
     ```bash
     $ scp kong-enterprise-edition-1.3.0.1.el7.noarch.rpm <centos user>@<server>:~
     ```
-   
+
 *Optional:* The following steps are for verifying the integrity of the package. They are not necessary to move on to [installation](#option-1-if-installing-using-a-downloaded-rpm-package).
 
 1. Kong's official Key ID is `2cac36c51d5f3726`. Verify it by querying the RPM package and comparing it to the Key ID:
-   
+
     ```bash
     $ rpm -qpi kong-enterprise-edition-1.3.el7.noarch.rpm | grep Signature
     ```
-   
+
 2. Download Kong's official public key to ensure the integrity of the RPM package:
 
     ```bash
@@ -62,22 +62,22 @@
     $ rpm --import kong.key
     $ rpm -K kong-enterprise-edition-1.3.el7.noarch.rpm
     ```
-    
+
 3. Verify you get an OK check. You should have an output similar to this:
- 
+
   ```
   kong-enterprise-edition-1.3.0.1.el7.noarch.rpm: rsa sha1 (md5) pgp md5 OK
   ```  
 
 ### Option 2: Download the Kong Repo File and Add to Yum Repo
-   
+
 1. Click this URL to download the Kong Enterprise RPM repo file: https://bintray.com/kong/kong-enterprise-edition-rpm/rpm.
 2. Edit the repo file using your preferred editor and alter the baseurl line as follows:
-    
+
     ```
     baseurl=https://USERNAME:API_KEY@kong.bintray.com/kong-enterprise-edition-rpm/centos/RELEASEVER
     ```
-    
+
     Replace `USERNAME` with your Bintray account user name.
     Replace `API_KEY` with your Bintray API key. You can find your key on your Bintray profile page at https://bintray.com/profile/edit and selecting the API Key menu item.
     Replace `RELEASEVER` with the major CentOS version number on your target system. For example, for version 7.7.1908, the appropriate `RELEASEVER` replacement is 7.
@@ -87,15 +87,15 @@
     ```
     baseurl=https://john-company:12234e314356291a2b11058591bba195830@kong.bintray.com/kong-enterprise-edition-rpm/centos/7
     ```
-    
+
 3. Securely copy the changed repo file to your home directory on the CentOS system:
 
     ```
     $ scp bintray--kong-kong-enterprise-edition-rpm.repo <centos user>@<server>:~
     ```
-    
+
 ### Download your Kong Enterprise License
-   
+
 - Download your license file from your account files in Bintray: `https://bintray.com/kong/<YOUR_REPO_NAME>/license#files`
 
 - Securely copy the license file to your home directory on the CentOS system:
@@ -112,66 +112,37 @@
 
 ## Step 2. Install Kong Enterprise
 
-<<<<<<< HEAD
-1. Verify the Kong Enterprise Signature
-
-    Kong's official Key ID is 2cac36c51d5f3726. Verify it by querying the RPM package:
-    
-    ```
-    $ rpm -qpi kong-enterprise-edition-1.3.el7.noarch.rpm | grep Signature
-    ```
-    
-    Download Kong's official public key and ensure the RPM package's integrity:
-
-    ```
-    $ curl -o kong.key https://bintray.com/user/downloadSubjectPublicKey?username=kong
-    $ rpm --import kong.key
-    $ rpm -K kong-enterprise-edition-1.3.el7.noarch.rpm
-    ```
-    
-
-2. Install Kong Enterprise
-=======
 ### Option 1: If installing using a downloaded RPM package
- 
+
 1. Install EPEL (Extra Packages for Enterprise Linux), if not already installed:
->>>>>>> aa7c06c3
 
     ```bash
     $ sudo yum install epel-release
     ```
-<<<<<<< HEAD
+
+2. Execute a command similar to the following, using the appropriate RPM file name you downloaded.
+
+    ```bash
     $ sudo yum install kong-enterprise-edition-1.3.el7.noarch.rpm
     ```
-  >Note: Your version may be different based on when you obtained the RPM
-
-3. Copy the license file to the `/etc/kong` directory
-=======
-
-2. Execute a command similar to the following, using the appropriate RPM file name you downloaded.
->>>>>>> aa7c06c3
-
-    ```bash
-    $ sudo yum install kong-enterprise-edition-1.3.el7.noarch.rpm
-    ```
 
 ### Option 2: If installing using the Yum repository
-   
+
 1. Move the repo file in your home directory to the /etc/yum.repos.d/ directory.
 
     ```bash
     $ sudo mv bintray--kong-kong-enterprise-edition-rpm.repo /etc/yum.repos.d/
     ```
-    
+
 2. Begin the installation using the Yum repository:
-    
+
     ```bash
     $ sudo yum update -y
     $ sudo yum install kong-enterprise-edition
     ```    
 
 ### Copy the License File
- 
+
 Copy the license file from your home directory to the `/etc/kong` directory:
 
 ```bash
@@ -208,7 +179,7 @@
 4. Create a Kong database with a username and password.
 
     > ⚠️**Note**: Make sure the username and password for the Kong Database are
-    > kept safe. This example uses a simple username and password for illustration purposes only. Note the database name, username and password for later. 
+    > kept safe. This example uses a simple username and password for illustration purposes only. Note the database name, username and password for later.
 
     ```bash
     $ psql> CREATE USER kong; CREATE DATABASE kong OWNER kong; ALTER USER kong WITH password 'kong';
@@ -230,7 +201,7 @@
     | IPv4 local 	| host 	| all      	| all  	| 127.0.0.1/32 	| md5    	|
     | IPv6 local 	| host 	| all      	| all  	| 1/128        	| ident  	|
 
-    PostgreSQL uses `ident` authentication by default. To allow the `kong` user to communicate with the database locally, change the authentication method to `md5` by modifying the PostgreSQL configuration file. 
+    PostgreSQL uses `ident` authentication by default. To allow the `kong` user to communicate with the database locally, change the authentication method to `md5` by modifying the PostgreSQL configuration file.
 
 7. Restart PostgreSQL.
 
@@ -246,7 +217,7 @@
     $ sudo cp /etc/kong/kong.conf.default /etc/kong/kong.conf
     ```
 
-2. Uncomment and update the PostgreSQL database properties in `/etc/kong/kong.conf` using your preferred text editor. Replace pg_user, pg_password and pg_database with the values: 
+2. Uncomment and update the PostgreSQL database properties in `/etc/kong/kong.conf` using your preferred text editor. Replace pg_user, pg_password and pg_database with the values:
 
     ```
     pg_user = kong
@@ -281,9 +252,9 @@
     ```bash
     $ curl -i -X GET --url http://localhost:8001/services
     ```
-    
+
 5. You should receive a `HTTP/1.1 200 OK` message.
-    
+
 ## Step 6. Finalize your Configuration and Verify Kong was Successfully installed:
 
 ### Enable and Configure Kong Manager
@@ -293,11 +264,11 @@
     ```
     admin_gui_url = http://<DNSorIP>:8002
     ```
-    
+
     This setting needs to resolve to a network path that will reach the CentOS host.
-  
+
 2. It is necessary to update the administration API setting to listen on the needed network interfaces on the CentOS host. A setting of `0.0.0.0:8001` will listen on port `8001` on all available network interfaces.
-  
+
     ```
     admin_listen = 0.0.0.0:8001, 0.0.0.0:8444 ssl
     ```
@@ -352,6 +323,6 @@
 
 ## Next Steps
 
-Check out Kong Enterprise's series of 
+Check out Kong Enterprise's series of
 [Getting Started](/enterprise/latest/getting-started) guides to get the most
 out of Kong Enterprise.