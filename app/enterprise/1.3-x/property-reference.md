--- conflicted
+++ resolved
@@ -1403,8 +1403,6 @@
 Defines the name of the HTTP request header from which the Admin API will
 attempt to identify the Kong Admin user.
 
-<<<<<<< HEAD
-=======
 ### admin_gui_auth_password_complexity
 
 **Default:** `nil`
@@ -1448,7 +1446,6 @@
 Number of times a user can attempt to log in to Kong Manager. `0` entails that 
 infinite attempts are allowed.
 
->>>>>>> public_repo/master
 ## Vitals
 
 
