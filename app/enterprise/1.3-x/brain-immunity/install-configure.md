---
title: Kong Brain & Kong Immunity Installation and Configuration Guide
---


**Kong Brain** and **Kong Immunity** help automate the entire API and service development life cycle. By automating processes for configuration, traffic analysis and the creation of documentation, Kong Brain and Kong Immunity help organizations improve efficiency, governance, reliability and security. Kong Brain automates API and service documentation and Kong Immunity uses advanced machine learning to analyze traffic patterns to diagnose and improve security. 

When you purchase Kong Brain and/or Kong Immunity, you obtain both add-ons together or individually:
* Kong Brain and Kong Immunity
* Kong Brain
* Kong Immunity

<<<<<<< HEAD
![Kong Brain and Kong Immunity](https://doc-assets.konghq.com/1.3/brain_immunity/KongBrainImmunity_overview.png)

This guide provides information about how to install, configure, and use Kong Brain and/or Kong Immunity and its components on Kong Enterprise. Sections in this guide include:

- [Overview](#overview)
- [Prerequisites](#prerequisites)
- [Configure the Collector App and Collector Plugin](#configure-the-collector-app-and-collector-plugin)
- [Monitor the Collector](#monitor-the-collector)
- [Using Kong Brain](#using-kong-brain)
- [Using Kong Immunity](#using-kong-immunity)

### Overview
Kong Brain and Kong Immunity are installed as add-ons on Kong Enterprise, using a Collector App and a Collector Plugin to communicate with Kong Enterprise. The diagram illustrates how the Kong components work together, and are described below:
=======
This guide provides information about how to install, configure, and use Kong Brain and/or Kong Immunity and its components on Kong Enterprise. Sections in this guide include:

* Overview
* Prerequisites
* Configure the Collector App and Collector Plugin
* Monitor the Collector
* Using Kong Brain
* Using Kong Immunity

### Overview
Kong Brain and Kong Immunity are installed as add-ons on Kong Enterprise, using a Collector App and a Collector Plugin to communicate with Kong Enterprise. The diagram illustrates how the Kong components work together, and are described below:

![Kong Brain and Kong Immunity](https://doc-assets.konghq.com/brain_immunity/KongBrainImmunity_overview.png)

>>>>>>> fa1ba9a1
* **Kong Enterprise**
* **Kong Brain** (Brain) and/or **Kong Immunity** (Immunity) add-ons, according to your purchase.
* **Collector App** enables communication between Kong Enterprise and Brain and/or Immunity. The Kong Collector App comes with your purchase of Bran and/or Immunity. 
* **Collector Plugin** enables communication between Kong Enterprise and Kong Collector App.  The Kong Collector Plugin comes with your purchase of Brain and/or Immunity. 

### Prerequisites
Prerequisites for installing and configuring Brain and/or Immunity with Kong Enterprise include:
<<<<<<< HEAD
* **Kong Enterprise** version 0.35.3+ or later, with a minimum of one Kong node and a working datastore (PostgreSQL).
=======
* Kong Enterprise version 0.35.3+ or later, with a minimum of one Kong node and a working datastore (PostgreSQL).
>>>>>>> fa1ba9a1
* Access to a platform for the Collector App with Docker installed. This system must be networked to communicate with the Kong Enterprise system where you have the Collector Plugin installed.
* Access to Kong Bintray repository (https://bintray.com/kong), including your access credentials supplied by Kong. (BINTRAY_USERNAME, BINTRAY_API_KEY)
* Docker compose file of your purchased version of Brain and/or Immunity, which display in Bintray as one of the following:
   * kong/kong-brain-immunity-base
   * kong/kong-brain-base
   * kong/kong-immunity-base
* Redis instance, which is included with Brain and/or Immunity. 
* Swagger, which is included with Brain and/or Immunity.

### Configure the Collector App and Collector Plugin
To enable Kong Brain (Brain) and/or Kong Immunity (Immunity), you must first configure the Collector App and the Collector Plugin. This includes:
* Deploying the Collector Plugin, which captures and sends traffic to the Collector App for data collection and processing.
* Deploying the Collector App on your Docker aware platform.
* Configuring the Collector Plugin and the Collector App to talk to each other. 
* Testing the configuration to confirm everything is up and running. 

Steps are:
<<<<<<< HEAD
- [Step 1. Enable the Collector Plugin] (#Step-1.-Enable-the-Collector-Plugin)
- [Step 2. Set up the Collector App] (#Step-2.-Set-up-the-Collector-App)
- [Step 3: Set up with Docker Compose] (#Step-3:-Set-up-with-Docker-Compose)
- [Step 4. (Optional) Opt-Out of HAR Redaction] (#Step-4.-(Optional)-Opt-Out-of-HAR-Redaction)
- [Step 5. (Optional) Using different Postgres and Redis instances] (#Step-5.-(Optional)-Using-different-Postgres-and-Redis-instances)
- [Step 6. Confirm the Collector App is working] (#Step-6.-Confirm-the-Collector-App-is-working)
- [Step 7. Configure Kong Routes to send data to the Collector] (#Step-7.-Configure-Kong-Routes-to-send-data-to-the-Collector)
=======
* Step 1. Enable the Collector Plugin
* Step 2. Set up the Collector App
* Step 3: Set up with Docker Compose
* Step 4. (Optional) Opt-Out of Har Redaction
* Step 5. (Optional) Using different Postgres and Redis instances
* Step 6. Confirm the Collector App is working
* Step 7. Configure Kong Routes to send data to the Collector
>>>>>>> fa1ba9a1

#### Step 1. Set up the Collector Plugin 
Enable the Collector Plugin using the Admin API:

```
$ http --form POST http://<KONG_HOST>:8001/<workspace>/plugins name=collector config.service_token=foo config.host=<COLLECTOR_HOST> config.port=<COLLECTOR_PORT> config.https=false config.log_bodies=true
```

<<<<<<< HEAD
>(Optional) It is possible to set up the Collector Plugin to only be applied to specific routes or services, by adding `route.id=<ROUTE_ID>` or `service.id=<SERVICE_ID>` to the request.
=======
(Optional) It is possible to set up the Collector Plugin to only be applied to specific routes or services, by adding `route.id=<ROUTE_ID>` or `service.id=<SERVICE_ID>` to the request.
>>>>>>> fa1ba9a1

```
$ http --form POST http://<KONG_HOST>:8001/<workspace>/plugins name=collector config.service_token=foo config.host=<COLLECTOR_HOST> config.port=<COLLECTOR_PORT> config.https=false config.log_bodies=true route.id=<ROUTE_ID>
```

* The port and host are configurable, but must match the Collector App. 
* Confirm this step. Hit one of the URLs mapped through the Collector App. For example,
```
/<workspace name>/collector/alerts
```

#### Step 2. Set up the Collector App
Access download files to run and install Brain and/or Immunity from Bintray. 
**Note:** You should receive your Bintray credentials with your purchase of Kong Enterprise. If you need Bintray credentials, contact from **Kong Support**.
1. Log in to **Bintray** and retrieve your BINTRAY_USERNAME and BINTRAY_API_KEY. 
2. Click your **username** to get the dropdown menu. 
3. Click **Edit Profile** to get your BINTRAY_USERNAME.
4. Click **API Key** to get your BINTRAY_API_KEY. 

#### Step 3: Set up with Docker Compose 
<<<<<<< HEAD
>Note: Using Docker Compose is recommended to deploy Brain and Immunity, as documented in this guide. You can also use Docker Swarm or Kubernetes for deployment, although steps are not currently included in this guide.

The information you need to run the Collector App, Brain and/or Immunity is included in the docker-compose files. The steps in this section will start several Docker containers, including a collector, a worker, and a scheduler.

Kong provides a private Docker image that is used by the compose files. This image is distributed by Bintray, and the following is required for access:
* Your Bintray User ID
* Your Bintray API Key
* A server where you want to run Brain and/or Immunity with Docker installed

Your Bintray credentials are provided to you with your purchase of Kong Enterprise. If you do not have these credentials, contact **Kong Support**.

1. SSH/PuTTY into your running instance where you want to install Brain and/or Immunity.

2. Log into Docker, and enter the repo you have access to. For example, ```kong-docker-kong-brain-immunity-base```. 

```
docker login -u <BINTRAY_USERNAME> -p <BINTRAY_API_KEY> <enter your repo here>.bintray.io
```

3. Pull down the files for Docker Compose.

```
wget https://<BINTRAY_USERNAME>:<BINTRAY_API_KEY>@kong.bintray.com/<kong-brain-immunity-base>/docker-compose.zip
```
* If successful, you should see docker-compose.zip in your current directory.

4. Unzip the package into the directory of your choice.

5. Run Docker Compose using the files to start Brain and/or Immunity.

```
KONG_HOST=<KONG HOST> KONG_PORT=<8001> SQLALCHEMY_DATABASE_URI=<postgres://kong@localhost:5432/collector> docker-compose -f docker-compose.yml -f with-redis.yml up
```

* Replace KONG_HOST and KONG_PORT with the host and port of your kong admin api
   * ```KONG_HOST```: the public IP address or Hostname of the system which is running Brain
   * ```KONG_PORT```: Usually 8001, but may be set otherwise 
* You are adding A postgres database

#### Step 4. (Advanced Configuration) Opt-Out of HAR Redaction
**Note**: You must specifically opt-out, or turn off, HAR Redaction in order to store all of your data. The Default setting is to redact.

The Collector App default does not store body data values and attachments in traffic data. In the ```Har['postData']['text']``` field, all values are replaced with the value's type. This does not affect the performance of Brain or Immunity, however, this can impact your ability to investigate some Immunity related alerts by looking at the offending HARs that created those alerts.

If you want to store body data in the Collector App, you can do so by setting the Collector’s REDACT_BODY_DATA by updating the environment variable in docker-compose.yml or declaring it in your docker-compose up command as follows:

```
$ REDACT_BODY_DATA=False docker-compose -f docker-compose.yml -f with-redis.yml up
=======
**Note**: Using Docker Compose is recommended to deploy Brain and Immunity, as documented in this guide. You can also use Docker Swarm or Kubernetes for deployment, although steps are not currently included in this guide.

The information you need to run the Collector App, Brain and/or Immunity is included in the docker-compose files. The steps in this section will start several Docker containers, including a collector, a worker, and a scheduler.

Kong provides a private Docker image that is used by the compose files. This image is distributed by Bintray, and the following is required for access:
* Your Bintray User ID
* Your Bintray API Key
* A server where you want to run Brain and/or Immunity with Docker installed

Your Bintray credentials are provided to you with your purchase of Kong Enterprise. If you do not have these credentials, contact **Kong Support**.

1. SSH/PuTTY into your running instance where you want to install Brain and/or Immunity.

2. Log into Docker, and enter the repo you have access to. For example, ```kong-docker-kong-brain-immunity-base```. 

```
docker login -u <BINTRAY_USERNAME> -p <BINTRAY_API_KEY> <enter your repo here>.bintray.io
```

3. Pull down the files for Docker Compose.

```
wget https://<BINTRAY_USERNAME>:<BINTRAY_API_KEY>@kong.bintray.com/<kong-brain-immunity-base>/docker-compose.zip
```
* If successful, you should see `docker-compose.zip` in your current directory.

4. Unzip the package into the directory of your choice.

5. Run Docker Compose using the files to start Brain and/or Immunity.

```
KONG_HOST=<KONG HOST> KONG_PORT=<8001> SQLALCHEMY_DATABASE_URI=<postgres://kong@localhost:5432/collector> docker-compose -f docker-compose.yml -f with-redis.yml up
```

* Replace KONG_HOST and KONG_PORT with the host and port of your kong admin api
   * ```KONG_HOST```: the public IP address or Hostname of the system which is running Brain
   * ```KONG_PORT```: Usually 8001, but may be set otherwise 
* You are adding a Postgres database

#### Step 4. (Advanced Configuration) Opt-Out of Har Redaction
**Note**: You must specifically opt-out, or turn off, Har Redaction in order to store all of your data. The Default setting is to redact.

The Collector App default does not store body data values and attachments in traffic data. In the ```Har['postData']['text']``` field, all values are replaced with the value's type. This does not affect the performance of Brain or Immunity, however, this can impact your ability to investigate some Immunity related alerts by looking at the offending HARs that created those alerts.

If you want to store body data in the Collector App, you can do so by setting the Collector’s REDACT_BODY_DATA by updating the environment variable in docker-compose.yml or declaring it in your docker-compose up command as follows:

```
$ REDACT_BODY_DATA=False docker-compose -f docker-compose.yml -f with-redis.yml up
```
#### Step 5. (Optional) Using a different Redis instance
To use your own instance of Redis instead of the one provided by the container, change the command to use your database, Redis, or both.

```
$ REDIS_URI=<redis://localhost:6379/> KONG_HOST=<KONG HOST> KONG_PORT=<8001> docker-compose -f docker-compose.yml up
>>>>>>> fa1ba9a1
```
#### Step 5. Using a different Redis instance _(optional)_
To use your own instance of Redis instead of the one provided by the container, change the command to use your database, Redis, or both.

<<<<<<< HEAD
```
$ REDIS_URI=<redis://localhost:6379/> KONG_HOST=<KONG HOST> KONG_PORT=<8001> docker-compose -f docker-compose.yml up
```

**Note**: Remove all instances of `--remove orphans` and `--remove orphans a`


#### Step 6. Confirm the Collector App is working
Requests to the status endpoint will confirm the Collector App is up and running in addition to providing Brain and/or Immunity status and version number. 

```
curl http://<COLLECTOR_HOST>:<COLLECTOR_PORT>/status
```

=======
**Note**: Remove all instances of ```--remove orphans``` and ```--remove orphans a``` 


#### Step 6. Confirm the Collector App is working
Requests to the status endpoint will confirm the Collector App is up and running in addition to providing Brain and/or Immunity status and version number. 

```
curl http://<COLLECTOR_HOST>:<COLLECTOR_PORT>/status
```

>>>>>>> fa1ba9a1
### Using Kong Brain

Once you have the Collector plugin and infrastructure up and running, Kong Brain does not require additional configuration as it is automatically enabled. Once data is flowing through the Collector system, Brain starts generating swagger files and service-maps as displayed on the Dev Portal.

#### Generated Open-API Spec files

To create Brain's Swagger files, the Collector endpoint /swagger returns a swagger file, generated considering traffic that match the submitted filter parameters: `host`, `route_id`, `service_id` and `workspace_name`. Also, it fills the fields `title`, `version` and `description` within the swagger file with the respective submitted parameters.

```
http://<COLLECTOR_HOST>:<COLLECTOR_PORT>/swagger?host=<request_host>&openapi_version=<2|3>&route_id=<route_id>&service_id=<service_id>&workspace_name=<workspace_name>?title=
```

### Using Kong Immunity

#### Immunity Model Training

Immunity automatically starts training its models once it is up and running and receiving data. Immunity will create a unique model for every unique endpoint + method combination it sees in incoming traffic. For example, if you have an endpoint [www.test-website.com/buy](http://www.test-website.com/buy) and traffic comes in with both GET and POST requests for that endpoint, Immunity will create two models one for the endpoint + GET traffic and one for the endpoint + POST traffic.


Our first model version gets created after the first hour and will continuously retrain itself for the first week to provide the best model possible. After that, every week all models retrain with a week of data.


We also provide clients an endpoint to retrigger training themselves. We recommend retraining when the context of your app is expected to change a lot. For example, maybe there is an upcoming app release that will change several endpoints. If this is the case, one can POST to `http://<COLLECTOR_HOST>:<COLLECTOR_PORT>/resettrainer` to start the training cycle all over again.


Let’s say you’d like slightly more control over the data your model sees, for example perhaps you know that weekend data is not particularly useful for model building because weekends are normally outliers that your team is prepared for. You can trigger model training for all models with a specified time period of data. Simply POST to `http://<BRAIN_HOST>:<COLLECTOR_PORT>/trainer`, with the start and end time of data you’d like included in training like this:

```
curl -d '{"start":"2019-01-08 10:00:00", "end":"2019-01-09 23:30:00"}' \
 -H "Content-Type: application/json" \
 -X POST http://<BRAIN_HOST>:<COLLECTOR_PORT>/trainer
```
or, in the browser like this:

```
http://<COLLECTOR_HOST>:<COLLECTOR_PORT>/trainer?start=&end=
```
** datetime value format: YYYY-MM-DD HH:mm:ss


Additionally, you can specify the kong service_id or route_id of the urls you would like trained using the kong_entity parameter. Immunity would then only train urls associated with the ID provided, and with the data specified by the start and end dates.

```
curl -d '{"start":"2019-01-08 10:00:00", "end":"2019-01-09 23:30:00", "kong_entity":"2beff163-061d-43ad-8d87-8f40d10805ba"}' \
 -H "Content-Type: application/json" \
 -X POST http://<COLLECTOR_HOST>:<COLLECTOR_PORT>/trainer
```

#### Checking Models Trained

Only endpoints + method combinations that have a model trained can be monitored for alerts. If you want to check which endpoints have models, you can use `http://<COLLECTOR_HOST>:<COLLECTOR_PORT>/monitoredendpoints` which will give back a list of all models in the system. Each item in this list contains the following identifying information for the model:



* `base_url`: The url of the traffic used to train the model. 
* `method`: The method of the traffic used to train the model. 
* `route_id`: The Kong route_id that the traffic used to train the model is associated with. **service_id**: The Kong service_id that the traffic used to train the model is associated with. **model_version_id**: The model version number of the current, active model. 
* `active_models`: A json object containing information on the active status of each of the 6 core alert types in Immunity (unknown_parameters, abnormal_value, latency, traffic, status codes, and value_type). 



In this object, the value is a specific alert type and the value is a boolean value where True indicates that the model is actively monitoring for that alert type.


In general, if a endpoint + method combination model does not appear on the returned object from /monitoredendpoints, this is likely because not enough traffic has been seen by Immunity to build a reliable model.

### Configure Auto-Training

#### Restarting Training Schedules

Immunity automatically sets up training jobs when it first starts up, and retrains all models on an optimized schedule based on time since data started flowing through Immunity. If you have experienced large changes in the type of data you expect to be coming through Immunity and do not feel comfortable choosing an "optimal" time period to use for retraining with the /trainer endpoint, you can re-trigger Immunity's auto-training by posting to the /trainer/reset endpoint. Immunity will then recreate its retraining schedule as if it was just being started and newly ingesting data.

```
curl -X POST http://<COLLECTOR_HOST>:<COLLECTOR_PORT>/trainer/reset
```

#### Configuring Auto-Training Rules

For best use, Immunity retrains on a regular basis. If you do not feel like you need to retrain your models regularly and are happy with the current model you have now, you can stop auto retraining via post request to the /trainer/config endpoint. This endpoint takes these parameters:



* `kong_entity`: The route_id or service_id that you would like to turn on or off auto-training.
* `method`: One of values: GET, HEAD, POST, PUT, DELETE, CONNECT, OPTIONS, TRACE. Specifying a method will restrict the rule being made on auto-training to only traffic matching the method specified. When this value is null, all traffic from all methods will be included in the rule.
* `enable`: True or False, where true means auto-training is on and false means auto-training is off for the `kong_entity` specified.



You can turn off auto-training for a particular route or service via curl request like this:

```
curl -d '{"kong_entity":"your-route-id", "enable":false}' \
 -H "Content-Type: application/json" \
 -X POST http://<COLLECTOR_HOST>:<COLLECTOR_PORT>/trainer/config
```

Similarly, if you turned off auto-training for a route and feel like turning it back on, you can post to /trainer/config with enable = true.


These configurations will only apply to training started by Immunity's auto-training schedule. Other training requests made by /trainer won't be affected by this configuration.

#### Viewing Configuration Rules

To see all of your configured training rules, just create a get request to /trainer/config like this:

```
curl -X GET http://<COLLECTOR_HOST>:<COLLECTOR_PORT>/trainer/config
```

A list of all your rules will be returned, where `kong_entity` refers to the `service_id` or `route_id` the rule applies to, and enabled is a true or false value.

#### Resetting or Deleting Configured Rules

To delete a single auto-train rule that you created, you can send a delete request to /trainer/config with a `kong_entity` parameter and value of the `service_id` or `route_id` of the rule you would like to delete.

```
curl -d '{"kong_entity":"your-route-id"}' \
 -H "Content-Type: application/json" \
 -X DELETE http://<COLLECTOR_HOST>:<COLLECTOR_PORT>/trainer/config
```

Without a rule established, Immunity will default to auto-training. In other words, once you delete a configured rule, Immunity will continue or start auto-training on the route or service of the deleted rule.


If you would like to delete all the configurations you create, you can do so by sending an empty DELETE request to /trainer/config like this:

```
curl -X http://<COLLECTOR_HOST>:<COLLECTOR_PORT>/trainer/config
```

### Immunity Generated Alerts

Immunity evaluates your traffic every minute, and creates an alert when an anomalous event is detected.

#### Types of Generated Alerts

Immunity is monitoring different types of data points in all traffic coming through Kong. Alerts generated will be based on these data points. Here are the alert types of violations Immunity is looking for:
* `value_type`: These alerts are triggered when incoming requests have a value to a parameter of a different type (such as Int instead of Str) than seen historically.
* `unknown_parameter`: These alerts are triggered when requests include parameters not seen before.
* `abnormal_value`: These alerts are triggered when requests contain values abnormal to historical values seen paired with its parameter.
* `latency_ms`: These alerts are triggered when incoming requests are significantly slower than historical records.
* `traffic`: These alerts are triggered when Immunity sees a rise on 4XX and 5XX codes for incoming traffic, or when the overall traffic experiences an abnormal spike or dip.
* `statuscode`: When the proportion of 4XX or 5XX codes is increasing, regardless of traffic volume

#### Retrieving Generated Alerts

You can monitor the created alerts by running the following commands:

```
curl -d '{"start":"2019-01-08 10:00:00", "end":"2019-01-09 23:30:00"}' \
 -H "Content-Type: application/json" \
 -X POST http://<COLLECTOR_HOST>:<COLLECTOR_PORT>/alerts
```

Or, you can access the alerts via browser, passing in the end and start values as parameters like this:

```
http://<COLLECTOR_HOST>:<COLLECTOR_PORT>/alerts?start=2019-01-01 00:00:00&end=2019-01-02 00:00:00
```

The /alerts endpoint takes these parameters and you can mix and match them to your monitoring needs:
* `start and end`: Returns only alerts generated between the values in start and end parameters passed.
* `alert_type`: Returns only alerts of the alert_type in specified in alert_type parameter. This parameter does not accept lists of alert types. The value passed must be one of [‘query_params’, ‘statuscode’, ‘latency_ms’, ‘traffic’]
* `url`: Returns only the alerts associated with the endpoint specified with url parameter.
* `method`: Returns only alerts with the method specified. Must be one of these values: GET, HEAD, POST, PUT, DELETE, CONNECT, OPTIONS, or TRACE. Full capitalization is necessary.
* `workspace_name`: The name of the Kong workspace for the alerts you want returned.
* `route_id`: The Kong Route id for the alerts you want returned
* `service_id`: The Kong Service id for the alerts you want returned
* `system_restored`: A true/false value indicated you only want returned alerts where the system_restored value is matching the boolean value passed into this parameter.
* `severity`: One of "low", "medium", "high" which will restrict returned alerts of severities matching the value provided with this parameter.

#### Alerts Object

Two types of data are returned by the /alerts endpoint. The first is a list of the alerts generated, which are structured like this:
* `id`: The alert_id of the alert.
* `detected_at`: The time in which the generated alert was detected at. This time also correlates with the last time point in the data time series that generated this alert. For example, if the alert was generated on data from 1:00 pm to 1:01 pm, then the detected_at time would correspond with the most recent time point of 1:01 pm in the data used to make that alert.
* `detected_at_unix`: The time from detected_at expressed in unix time.
* `url`: The url who’s data generated this alert.
* `alert_type`: the type of alert generated, will be one of [‘query_params’, ‘statuscode’, ‘latency_ms’, ‘traffic’]
* `summary`: The summary of the alert generated, includes a description of the anomalous event for clarity.
* `system_restored`: This parameter takes True or False as a value, and will return notifications where the anomalous event’s system_restored status matches the value passed in the parameter.
* `severity`: The severity level of this alert, values within [low, medium, high].

#### Alerts Metadata

The second type of data returned is alerts metadata which describes the overall count of alerts and breaks down counts by alert type, severity, system_restored, and filtered_total.

#### Configure Alert Severity

#### Severity-Levels

Alerts can be classified on 4-severity levels:
* `low`: The low severity classification denotes the least important alerts to the user. While the user ultimately decides what a low severity means to them, we recommend that low severity indicates an alert that you'd want to look at eventually, but not right away. It's an alert you wouldn't wake up at 2 am to fix but something you'll find useful down the road maybe with planning or minor bug fixing.
* `medium`: A medium severity classification denotes a mid-level important alert to the user. We think of this level as not something you'd want to wake up at 2 am to fix, but not so unimportant that you would wait till sprint planning prep to address. This is a level where you'll likely address it within the sprint or couple of days following it coming up.
* `high`: A high severity classification is the highest severity level of alert. These are the alerts that you want to be woken up for in the middle of the night, the alert who's ping means all hands on deck.
* `ignored`: Alerts that are designated as ignored are not surfaced in the Kong Manager, slack alerts, nor /alerts endpoint. For the later, ignored relates will be returned when explicitly asked for via /alerts parameter "severity".

#### Immunity Default Severities

Immunity provides default severity levels based on the alert type, and these defaults are:

* `value_type`: low
* `unknown_parameter`: low
* `latency_ms`: high
* `traffic`: medium
* `statuscode`: high

#### Creating or Updated New Rules

Of course, we think you know your system best and you can adjust the severities of your alerts to varying degrees of specificity. Users of Immunity will be able to configure alert severity on alert type, kong `route_id` or `service_id`, or any combination of the two.

For example, if you decide that for your system, `unknown_parameter` alerts are always system-breaking you can set the severity configuration for `unknown_parameter` alerts to high. Let's say after doing so, you find that while usually an unknown_parameter alert is what you consider high-severity, there's one route where it's actually more of a medium. You can then specify a medium severity for `unknown_parameter` alerts generated only on that route and preserve the high-severity setting for the rest of `unknown_parameters` for the rest of your system.


To set a severity configuration on alerts, Immunity provides a /alerts/config endpoint. Posting to /alerts/config will create a new configuration, and requires these parameters:

* `alert_name`: one of the alert types from ['traffic', 'value_type', 'unknown_parameter', 'latency_ms', 'traffic', 'statuscode'], or null.
* `kong_entity`: a route_id or service_id for the entity you want to create the configuration for, or null.
* `severity`: the severity you want this rule to make, must be one of ['low', 'medium', 'high', 'ignored']. No other severity options will be accepted.



In the example above, to set the first alert type wide rule for all `unknown_parameter` alerts in your system, you would pass `unknown_parameter` to the `alert_name` parameter and null to the `kong_entity` parameter. Here's an example of what that curl would look like:

```
curl -d '{"alert_name":"unknown_parameter", "kong_entity":null, "severity": "high"}' \
 -H "Content-Type: application/json" \
 -X POST http://<COLLECTOR_HOST>:<COLLECTOR_PORT>/alerts/config
```

To add that second rule for `unknown_parameter` alerts only coming from a specific route, you'd make a request like this:

```
curl -d '{"alert_name":"unknown_parameter", "kong_entity":"your-route-id", "severity": "medium"}' \
 -H "Content-Type: application/json" \
 -X POST http://<COLLECTOR_HOST>:<COLLECTOR_PORT>/alerts/config
```

When determining which severity to assign, Immunity will look for your configurations and default to the configuration that's "most specific" to the alert in question. Immunity thinks of alert configuration specification like this (in order from most specific configuration to least specific configuration):

* kong `route_id` + `alert_name` combo
* kong `service_id` + `alert_name` combo
* `route_id`
* `service_id`
* `alert_name`
* Immunity `alert_name` defaults



When you hit the /alerts endpoint, for each alert, Immunity will first look for a rule specifying a severity for that route's kong `route_id` and `alert_name`. If it doesn't find a severity configuration, it moves down the list above until it returns the Immunity defaults for the alert's alert type.

#### Removing Alert Severity Rule

You can remove alert-severity configuration rules by sending a delete request to /alerts/config. This endpoint takes these parameters:
* `kong_entity`: The kong_entity of the rule you want deleted, or null for alert type rules.
* `alert_name`: The alert type of the rule you wanted deleted, or null for a `kong_entity` rule you want deleted.

```
curl -d '{"alert_name":"unknown_parameter", "kong_entity":"your-route-id"}' \
 -H "Content-Type: application/json" \
 -X DELETE http://<COLLECTOR_HOST>:<COLLECTOR_PORT>/alerts/config
```

If you want to delete all configuration rules, you can by passing null values for both `kong_entity` and `alert_name` in your request. If you pass null for both `kong_entity` and `alert_name` parameters, all configurations will be deleted, like this:

```
curl -d '{"alert_name":null, "kong_entity":null}' \
 -H "Content-Type: application/json" \
 -X DELETE http://<COLLECTOR_HOST>:<COLLECTOR_PORT>/alerts/config
```

#### Seeing-Alert-Severity-Configuration

To see what rules you already have made, make a get request to /alerts/config to see all the rules like this:

```
curl -X GET http://<COLLECTOR_HOST>:<COLLECTOR_PORT>/alerts/config
```

In return you'll get back a json like this, where each row is a configuration rule:

```json
[
  {"alert_name": null, "kong_entity": "route-id-1", "severity": "low"},
  {"alert_name": "traffic", "kong_entity": null, "severity": "high"},
  {"alert_name": "value_type", "kong_entity": "route-id-2", "severity": "medium"}
]
```

Any kong entity plus alert type rule will be represented by a json object with both `alert_name` and `kong_entity` are not null. In the example above, that would be 
```json
{"alert_name": "value_type", "kong_entity": "route-id-2", "severity": "medium"}
``` 

An alert type wide rule will be represented by an json object where the `alert_name` is not null but the `kong_entity` is, like 
```json
{"alert_name": "traffic", "kong_entity": null, "severity": "high"}
```

A kong entity wide rule is the reverse with a json object that has a non-null `kong_entity` value but a null `alert_name` value like
```json
{"alert_name": null, "kong_entity": "route-id-1", "severity": "low"}
```

#### Looking at Offending Hars

For value_type, unknown_parameter, and abnormal_value alerts, you can retrieve the hars that created those alerts via the `http://<COLLECTOR_HOST>:<COLLECTOR_PORT>/hars` endpoint. This endpoint accepts `alert_id` and/or `har_id` as parameters and returns hars related to the parameters sent. You must specify one of these two parameters to receive hars on the `http://<COLLECTOR_HOST>:<COLLECTOR_PORT>/hars` endpoint.
These are the parameters `http://<COLLECTOR_HOST>:<COLLECTOR_PORT>/hars` accepts:


* `alert_id`: The id of the alert related to the hars you'd like to inspect. This parameter only accepts one alert_id at a time (no lists).
* `har_ids`: A list of har_ids you want returned.


The response will include these values:
* `har_id`: The har id of the har returned
* `alert_id`: The alert_id of the alert_returned.
* `har`: The full har for the request that generated that har.


Here's an example using curl:

```
curl -d '{"alert_id":1} \
 -H "Content-Type: application/json" \
 -X POST http://<COLLECTOR_HOST>:<COLLECTOR_PORT>/hars
```

Here's an example using the browser

```
http://<COLLECTOR_HOST>:<COLLECTOR_PORT>/hars?alert_id=1
```

### Alert Slack Integration

If you choose, Immunity can send Slack notifications for unusual traffic. Immunity needs a Slack webhook to post messages to a Slack workspace. In order to obtain a webhook URL, do the following:



1. Create a new Slack app

[**https://api.slack.com/apps?new_app=1**](https://api.slack.com/apps?new_app=1)

Pick a name and the workspace where the app will run.


Enable incoming webhook in your app
After submitting the app creation form you are redirected to your newly created app’s page. In “Add features and functionality” click on “Incoming webhooks” to enable them.
Change the OFF switch to ON. That will make visible a button “Add new webhook to workspace”, click on it.


That will redirect you to a page where you can select the channel the webhook will post messages. Select the channel and click in authorize.


Configuring Slack Channels Immunity provides the endpoint /notifications/slack/config for adding, deleting, and viewing your slack configurations.

#### Adding a Slack Configuration

To add your first Slack configuration, copy the webhook URL that you just created with your app (when you finished the Slack app creation, you should have been directed to a page where you could copy the webhook URL). Then, simply create a POST request to /notifications/slack/config with an endpoint parameter equal to the webhook URL. Here's an example via curl:

```
curl -d '{"endpoint":"www.your-slack-webhook.com"} \
 -H "Content-Type: application/json" \
 -X POST http://<COLLECTOR_HOST>:<COLLECTOR_PORT>/notifications/slack/config
```

Now, you've successfully connected your Slack channel to Immunity and all alerts will notify you.

#### Routing Different Alerts to Different Slack Channels

Immunity will send alerts to all Slack channels you ask it too. You can even restrict the type of alerts that go to a channel with additional parameters in your POST request. To do so, the /notifications/slack/config endpoint takes these parameters on POST:


* `endpoint`: The endpoint that you would like the current POST request rule you're setting to apply to.
* `kong_entity`: Will restrict notifications set to the endpoint to only those arising from the service_id, route_id, or workspace name specified here.
* `severity`: Will route only alerts with severity specified to the endpoint. Severity values can be one of "low", "medium", "high".
* `alert_type`: Will route only alerts.
* `enable`: When set to False, the rule in the POST request is disabled, meaning Immunity will ignore that configuration rule. When set to True, the rule in enabled and Immunity will route traffic according to the full request rule. This parameter is set to True by default in all POST requests.


When you send a POST request with only the endpoint parameter specified (like the one we did above), Immunity will route all traffic to that endpoint. Once a more specific POST request is made with more parameters filled, for example:

```
curl -d '{"endpoint":"www.your-slack-webhook.com", "severity": "high"} \
 -H "Content-Type: application/json" \
 -X POST http://<COLLECTOR_HOST>:<COLLECTOR_PORT>/notifications/slack/config
```

Immunity will no longer route all traffic to [www.your-slack-webhook.com](http://www.your-slack-webhook.com/), and only route alerts at high severity to [www.your-slack-webhook.com](http://www.your-slack-webhook.com/).


You can set multiple rules of varying specificity for the same endpoint. For example, let's say you want [www.your-slack-webhook.com](http://www.your-slack-webhook.com/) to show notifications on all alerts from `service_id = "my-service-1-id"` and only high-severity alerts on `route_id = "my-route-1-id"`, you can do so with two post requests:

```
curl -d '{"endpoint":"www.your-slack-webhook.com", "kong_entity": "my-service-1-id"} \
 -H "Content-Type: application/json" \
 -X POST http://<COLLECTOR_HOST>:<COLLECTOR_PORT>/notifications/slack/config


curl -d '{"endpoint":"www.your-slack-webhook.com", "severity": "high", \
 "kong_entity": "my-route-1-id"} \
 -H "Content-Type: application/json" \
 -X POST http://<COLLECTOR_HOST>:<COLLECTOR_PORT>/notifications/slack/config
```

Once one specific Slack configuration rule is created for a given Slack endpoint, Immunity considers all following configuration rules as "additive", meaning that each new rule will add more.

#### Seeing your configured Rules

Configured rules can get complicated. To see all the slack rules and slack urls you have configured, make a GET request to /notifications/slack/config like this:

```
curl -X GET http://<COLLECTOR_HOST>:<COLLECTOR_PORT>/notifications/slack/config
```

Which will return a json object where each key is an endpoint configured its value are the rules configured in a tree like structure with a boolean at the leaf of the tree indicating whether that rule is enabled or not. For the multi-config example we made above for [www.your-slack-webhook.com](http://www.your-slack-webhook.com/), the returned GET object will look like:

```json
{
  "www.your-slack-webhook.com": {
    "kong_entities": {
      "my-service-1-id": true,
      "my-route-1-id": {
        "severities": {
          "high": true
        }
      }
    }
  }
}
```

#### Disabling a Rule

You might want to temporarily disable a rule you created. No problem, simply make the same POST request to /notifications/slack/config and add or change the enable parameter to false. Using the same example from above, let's set the configuration on [www.your-slack-webhook.com](http://www.your-slack-webhook.com/) on `my-service-1-id` to false.

```
curl -d '{"endpoint":"www.your-slack-webhook.com",
 "kong_entity": "my-service-1-id",
 "enable": false} \
 -H "Content-Type: application/json" \
 -X POST http://<COLLECTOR_HOST>:<COLLECTOR_PORT>/notifications/slack/config
```

It's important when disabling a rule to use the exact same specification parameter values (kong_entity, severity, and alert_type) that were used to create the rule.

### Deleting a Rule

Sometimes you want to delete a rule. Functionally this is the same as disabling a rule in the sense that notifications will no longer be sent as the deleted or disabled rule specified. To delete a configuration rule, send a DELETE request to /notifications/slack/config, and just like with disabling rules, make sure you're passing the correct values to the configuration specifying parameters (kong_entity, severity, and alert_type). With the same example from above that disabled the config rule for `my-service-1-id`, a DELETE would look like:

```
curl -d '{"endpoint":"www.your-slack-webhook.com",
 "kong_entity": "my-service-1-id"} \
 -H "Content-Type: application/json" \
 -X DELETE http://<COLLECTOR_HOST>:<COLLECTOR_PORT>/notifications/slack/config
```

### Charts in Slack notifications

Some alerts include images to better describe the context in which the alert was created. We rely on Amazon S3 to store the images that are sent to Slack. In order to have notifications with images, please provide access information to an S3 bucket (with permission to add files), by setting the environment variables: AWS_ACCESS_KEY_ID and AWS_SECRET_ACCESS_KEY.

### Clean Up the Data

Collector will clean the amount of HARs stored daily up to the max number of hars specified in the environment variable `MAX_HARS_STORAGE` and tables with extracted information to a max of two weeks of data. This means that at any day, the max number of HARs stored is the `MAX_HARS_STORAGE` + days_incoming_number_of_hars. If no `MAX_HARS_STORAGE` is specified, collector defaults to keeping 2 million hars in the database.


You can set your own value of `MAX_HARS_STORAGE` by setting the app environment variable through whatever means you've been deploying collector.


Additionally, collector provides an endpoint to delete the HARs data at /clean-hars. This endpoint accepts get and post and takes one parameter `max_hars_storage` which will delete all hars until only the value passed with `max_hars_storage` remains and contains the most recent HARs added to the database. If no value is passed to `max_hars_storage`, it will clean the database to the default value set with the environment variable `MAX_HARS_STORAGE`. An example of using this endpoint with curl looks like this:

```
curl -d '{"max_hars_storage":10000} \
 -H "Content-Type: application/json" \
 -X POST http://<COLLECTOR_HOST>:<COLLECTOR_PORT>/clean-hars
```

### Troubleshooting-Common-Setup-Pitfalls

#### “I'm sending requests with strange parameters, but I'm not seeing any alerts related to it”

There are a couple of things that can prevent the alerts you're expecting from showing up. First, check your Collector instance again at `http://<COLLECTOR_HOST>:<COLLECTOR_PORT>` and make sure it's returning HARS data. If you’re not seeing data, there are 2 possible explanations. First, its likely your Brain plugin setup is not correct. Retry setting up your Brain plugin, for example making sure that the host specified on config is the same as `<COLLECTOR_HOST>`, until you see data coming in on `http://<COLLECTOR_HOST>:<COLLECTOR_PORT>`. Second, if the plugin setup is correct but your test request data is not coming through, then make sure that the url you are sending your test data through is correct. For data to reach Collector, it must be sent through the kong service or route configured.

If you are seeing data, let's examine the data that you've sent. The data given back are the last 100 requests Brain has. Click on one of them, and drill in until you get to `queryString`. Pro tip: if you don't have random traffic coming into your system, and you know the last request you sent was the one with the strange parameters that you expected to trigger an alert, then the last entry in the list returned should correspond directly to that strange parameters request you sent.


On this view, check the contents of `queryString`. The `queryString` entry will list all parameters sent with the request your examining. If this entry is empty, then it indicates that no parameters were sent with this request, and properly sending parameters with your test request is the first step to seeing corresponding alerts.


If the `queryString` is looking good and you're still not seeing alerts, then it might be that your models haven't been built yet. When you first start Immunity, training is automatically scheduled to occur on the hour, every hour for the first week. This means that the first hour of immunity activation will trigger no alerts because no models have been trained. You can check which endpoints have models by hitting `http://<COLLECTOR_HOST>:<COLLECTOR_PORT>/monitoredendpoints` and verify that the endpoint that you're testing with is included in the list of endpoints with models.


If you're not seeing any endpoints being returned with /monitoredendpoints, then it's likely training hasn't happened. If you haven’t triggered training via the `http://<COLLECTOR_HOST>:<COLLECTOR_PORT>/trainer` endpoint and it's within the first hour of Brain activation, then it's likely no model has been made. If you would like to trigger training and not wait for the auto-generated models, hit `http://<COLLECTOR_HOST>:<COLLECTOR_PORT>/trainer` with the start parameter set to yesterday, and the end parameter set to tomorrow. This will create models using all available data.


If you are seeing endpoints but not the endpoint you're testing, this likely means that not enough data for that endpoint is available for proper model training. If it's possible to test alert generation with another endpoint on the /monitoredendpoints list, then switching your testing endpoint is recommended. If not, please create normal traffic for your test endpoint and hit `http://<COLLECTOR_HOST>:<COLLECTOR_PORT>/trainer` again for full training. Then confirm that your test endpoint is listed in /monistorendpoints.

### Still having problems?

Email us at immunity@konghq.com with your bug report, please use the following format.

```
Summary
Please include a description of what happened, and a description of what you expected to happen
Steps To Reproduce (With pictures if helpful)
1.
2.
3.
4.
Additional Details & Logs
* Immunity version (same as Brain version on Brain image name)
* Immunity logs (docker compose -f <files used to start containers, with -f put in front of each file name> logs)
* Immunity configuration
* Deployment Method (docker deployment, bare metals, kubernetes ? etc)
```

### Send us feature requests

#### Send us a feature request to immunity@konghq.com!

```
Summary of Proposed Feature
SUMMARY_GOES_HERE
User steps through feature (if applicable)
1.
2.
3.
4.
```<|MERGE_RESOLUTION|>--- conflicted
+++ resolved
@@ -10,7 +10,6 @@
 * Kong Brain
 * Kong Immunity
 
-<<<<<<< HEAD
 ![Kong Brain and Kong Immunity](https://doc-assets.konghq.com/1.3/brain_immunity/KongBrainImmunity_overview.png)
 
 This guide provides information about how to install, configure, and use Kong Brain and/or Kong Immunity and its components on Kong Enterprise. Sections in this guide include:
@@ -24,22 +23,6 @@
 
 ### Overview
 Kong Brain and Kong Immunity are installed as add-ons on Kong Enterprise, using a Collector App and a Collector Plugin to communicate with Kong Enterprise. The diagram illustrates how the Kong components work together, and are described below:
-=======
-This guide provides information about how to install, configure, and use Kong Brain and/or Kong Immunity and its components on Kong Enterprise. Sections in this guide include:
-
-* Overview
-* Prerequisites
-* Configure the Collector App and Collector Plugin
-* Monitor the Collector
-* Using Kong Brain
-* Using Kong Immunity
-
-### Overview
-Kong Brain and Kong Immunity are installed as add-ons on Kong Enterprise, using a Collector App and a Collector Plugin to communicate with Kong Enterprise. The diagram illustrates how the Kong components work together, and are described below:
-
-![Kong Brain and Kong Immunity](https://doc-assets.konghq.com/brain_immunity/KongBrainImmunity_overview.png)
-
->>>>>>> fa1ba9a1
 * **Kong Enterprise**
 * **Kong Brain** (Brain) and/or **Kong Immunity** (Immunity) add-ons, according to your purchase.
 * **Collector App** enables communication between Kong Enterprise and Brain and/or Immunity. The Kong Collector App comes with your purchase of Bran and/or Immunity. 
@@ -47,11 +30,7 @@
 
 ### Prerequisites
 Prerequisites for installing and configuring Brain and/or Immunity with Kong Enterprise include:
-<<<<<<< HEAD
 * **Kong Enterprise** version 0.35.3+ or later, with a minimum of one Kong node and a working datastore (PostgreSQL).
-=======
-* Kong Enterprise version 0.35.3+ or later, with a minimum of one Kong node and a working datastore (PostgreSQL).
->>>>>>> fa1ba9a1
 * Access to a platform for the Collector App with Docker installed. This system must be networked to communicate with the Kong Enterprise system where you have the Collector Plugin installed.
 * Access to Kong Bintray repository (https://bintray.com/kong), including your access credentials supplied by Kong. (BINTRAY_USERNAME, BINTRAY_API_KEY)
 * Docker compose file of your purchased version of Brain and/or Immunity, which display in Bintray as one of the following:
@@ -69,23 +48,13 @@
 * Testing the configuration to confirm everything is up and running. 
 
 Steps are:
-<<<<<<< HEAD
-- [Step 1. Enable the Collector Plugin] (#Step-1.-Enable-the-Collector-Plugin)
-- [Step 2. Set up the Collector App] (#Step-2.-Set-up-the-Collector-App)
-- [Step 3: Set up with Docker Compose] (#Step-3:-Set-up-with-Docker-Compose)
-- [Step 4. (Optional) Opt-Out of HAR Redaction] (#Step-4.-(Optional)-Opt-Out-of-HAR-Redaction)
-- [Step 5. (Optional) Using different Postgres and Redis instances] (#Step-5.-(Optional)-Using-different-Postgres-and-Redis-instances)
-- [Step 6. Confirm the Collector App is working] (#Step-6.-Confirm-the-Collector-App-is-working)
-- [Step 7. Configure Kong Routes to send data to the Collector] (#Step-7.-Configure-Kong-Routes-to-send-data-to-the-Collector)
-=======
-* Step 1. Enable the Collector Plugin
-* Step 2. Set up the Collector App
-* Step 3: Set up with Docker Compose
-* Step 4. (Optional) Opt-Out of Har Redaction
-* Step 5. (Optional) Using different Postgres and Redis instances
-* Step 6. Confirm the Collector App is working
-* Step 7. Configure Kong Routes to send data to the Collector
->>>>>>> fa1ba9a1
+- [Step 1. Set up the Collector Plugin](#step-1-set-up-the-collector-plugin)
+- [Step 2. Set up the Collector App](#step-2-set-up-the-collector-app)
+- [Step 3: Set up with Docker Compose](#step-3-set-up-with-docker-compose)
+- [Step 4. (Optional) Opt-Out of HAR Redaction](#step-4-advanced-configuration-opt-out-of-har-redaction)
+- [Step 5. (Optional) Using a different Redis instance](#step-5-using-a-different-redis-instances-optional)
+- [Step 6. Confirm the Collector App is working](#step-6-confirm-the-collector-app-is-working)
+
 
 #### Step 1. Set up the Collector Plugin 
 Enable the Collector Plugin using the Admin API:
@@ -94,11 +63,7 @@
 $ http --form POST http://<KONG_HOST>:8001/<workspace>/plugins name=collector config.service_token=foo config.host=<COLLECTOR_HOST> config.port=<COLLECTOR_PORT> config.https=false config.log_bodies=true
 ```
 
-<<<<<<< HEAD
 >(Optional) It is possible to set up the Collector Plugin to only be applied to specific routes or services, by adding `route.id=<ROUTE_ID>` or `service.id=<SERVICE_ID>` to the request.
-=======
-(Optional) It is possible to set up the Collector Plugin to only be applied to specific routes or services, by adding `route.id=<ROUTE_ID>` or `service.id=<SERVICE_ID>` to the request.
->>>>>>> fa1ba9a1
 
 ```
 $ http --form POST http://<KONG_HOST>:8001/<workspace>/plugins name=collector config.service_token=foo config.host=<COLLECTOR_HOST> config.port=<COLLECTOR_PORT> config.https=false config.log_bodies=true route.id=<ROUTE_ID>
@@ -109,6 +74,7 @@
 ```
 /<workspace name>/collector/alerts
 ```
+
 
 #### Step 2. Set up the Collector App
 Access download files to run and install Brain and/or Immunity from Bintray. 
@@ -118,8 +84,8 @@
 3. Click **Edit Profile** to get your BINTRAY_USERNAME.
 4. Click **API Key** to get your BINTRAY_API_KEY. 
 
-#### Step 3: Set up with Docker Compose 
-<<<<<<< HEAD
+
+#### Step 3: Set up with Docker Compose
 >Note: Using Docker Compose is recommended to deploy Brain and Immunity, as documented in this guide. You can also use Docker Swarm or Kubernetes for deployment, although steps are not currently included in this guide.
 
 The information you need to run the Collector App, Brain and/or Immunity is included in the docker-compose files. The steps in this section will start several Docker containers, including a collector, a worker, and a scheduler.
@@ -153,12 +119,14 @@
 ```
 KONG_HOST=<KONG HOST> KONG_PORT=<8001> SQLALCHEMY_DATABASE_URI=<postgres://kong@localhost:5432/collector> docker-compose -f docker-compose.yml -f with-redis.yml up
 ```
+* If successful, you should see `docker-compose.zip` in your current directory.
 
 * Replace KONG_HOST and KONG_PORT with the host and port of your kong admin api
    * ```KONG_HOST```: the public IP address or Hostname of the system which is running Brain
    * ```KONG_PORT```: Usually 8001, but may be set otherwise 
 * You are adding A postgres database
 
+
 #### Step 4. (Advanced Configuration) Opt-Out of HAR Redaction
 **Note**: You must specifically opt-out, or turn off, HAR Redaction in order to store all of your data. The Default setting is to redact.
 
@@ -168,72 +136,15 @@
 
 ```
 $ REDACT_BODY_DATA=False docker-compose -f docker-compose.yml -f with-redis.yml up
-=======
-**Note**: Using Docker Compose is recommended to deploy Brain and Immunity, as documented in this guide. You can also use Docker Swarm or Kubernetes for deployment, although steps are not currently included in this guide.
-
-The information you need to run the Collector App, Brain and/or Immunity is included in the docker-compose files. The steps in this section will start several Docker containers, including a collector, a worker, and a scheduler.
-
-Kong provides a private Docker image that is used by the compose files. This image is distributed by Bintray, and the following is required for access:
-* Your Bintray User ID
-* Your Bintray API Key
-* A server where you want to run Brain and/or Immunity with Docker installed
-
-Your Bintray credentials are provided to you with your purchase of Kong Enterprise. If you do not have these credentials, contact **Kong Support**.
-
-1. SSH/PuTTY into your running instance where you want to install Brain and/or Immunity.
-
-2. Log into Docker, and enter the repo you have access to. For example, ```kong-docker-kong-brain-immunity-base```. 
-
-```
-docker login -u <BINTRAY_USERNAME> -p <BINTRAY_API_KEY> <enter your repo here>.bintray.io
-```
-
-3. Pull down the files for Docker Compose.
-
-```
-wget https://<BINTRAY_USERNAME>:<BINTRAY_API_KEY>@kong.bintray.com/<kong-brain-immunity-base>/docker-compose.zip
-```
-* If successful, you should see `docker-compose.zip` in your current directory.
-
-4. Unzip the package into the directory of your choice.
-
-5. Run Docker Compose using the files to start Brain and/or Immunity.
-
-```
-KONG_HOST=<KONG HOST> KONG_PORT=<8001> SQLALCHEMY_DATABASE_URI=<postgres://kong@localhost:5432/collector> docker-compose -f docker-compose.yml -f with-redis.yml up
-```
-
-* Replace KONG_HOST and KONG_PORT with the host and port of your kong admin api
-   * ```KONG_HOST```: the public IP address or Hostname of the system which is running Brain
-   * ```KONG_PORT```: Usually 8001, but may be set otherwise 
-* You are adding a Postgres database
-
-#### Step 4. (Advanced Configuration) Opt-Out of Har Redaction
-**Note**: You must specifically opt-out, or turn off, Har Redaction in order to store all of your data. The Default setting is to redact.
-
-The Collector App default does not store body data values and attachments in traffic data. In the ```Har['postData']['text']``` field, all values are replaced with the value's type. This does not affect the performance of Brain or Immunity, however, this can impact your ability to investigate some Immunity related alerts by looking at the offending HARs that created those alerts.
-
-If you want to store body data in the Collector App, you can do so by setting the Collector’s REDACT_BODY_DATA by updating the environment variable in docker-compose.yml or declaring it in your docker-compose up command as follows:
-
-```
-$ REDACT_BODY_DATA=False docker-compose -f docker-compose.yml -f with-redis.yml up
-```
-#### Step 5. (Optional) Using a different Redis instance
-To use your own instance of Redis instead of the one provided by the container, change the command to use your database, Redis, or both.
-
-```
-$ REDIS_URI=<redis://localhost:6379/> KONG_HOST=<KONG HOST> KONG_PORT=<8001> docker-compose -f docker-compose.yml up
->>>>>>> fa1ba9a1
-```
+```
+
+
 #### Step 5. Using a different Redis instance _(optional)_
 To use your own instance of Redis instead of the one provided by the container, change the command to use your database, Redis, or both.
 
-<<<<<<< HEAD
 ```
 $ REDIS_URI=<redis://localhost:6379/> KONG_HOST=<KONG HOST> KONG_PORT=<8001> docker-compose -f docker-compose.yml up
 ```
-
-**Note**: Remove all instances of `--remove orphans` and `--remove orphans a`
 
 
 #### Step 6. Confirm the Collector App is working
@@ -243,18 +154,6 @@
 curl http://<COLLECTOR_HOST>:<COLLECTOR_PORT>/status
 ```
 
-=======
-**Note**: Remove all instances of ```--remove orphans``` and ```--remove orphans a``` 
-
-
-#### Step 6. Confirm the Collector App is working
-Requests to the status endpoint will confirm the Collector App is up and running in addition to providing Brain and/or Immunity status and version number. 
-
-```
-curl http://<COLLECTOR_HOST>:<COLLECTOR_PORT>/status
-```
-
->>>>>>> fa1ba9a1
 ### Using Kong Brain
 
 Once you have the Collector plugin and infrastructure up and running, Kong Brain does not require additional configuration as it is automatically enabled. Once data is flowing through the Collector system, Brain starts generating swagger files and service-maps as displayed on the Dev Portal.
@@ -319,7 +218,7 @@
 In this object, the value is a specific alert type and the value is a boolean value where True indicates that the model is actively monitoring for that alert type.
 
 
-In general, if a endpoint + method combination model does not appear on the returned object from /monitoredendpoints, this is likely because not enough traffic has been seen by Immunity to build a reliable model.
+In general, if a endpoint + method combination model does not appear on the returned object from `/monitoredendpoints`, this is likely because not enough traffic has been seen by Immunity to build a reliable model.
 
 ### Configure Auto-Training
 
@@ -777,11 +676,11 @@
 #### Send us a feature request to immunity@konghq.com!
 
 ```
-Summary of Proposed Feature
-SUMMARY_GOES_HERE
-User steps through feature (if applicable)
-1.
-2.
-3.
-4.
+`Summary of Proposed Feature`
+`SUMMARY_GOES_HERE`
+`User steps through feature (if applicable)`
+`1.`
+`2.`
+`3.`
+`4.`
 ```