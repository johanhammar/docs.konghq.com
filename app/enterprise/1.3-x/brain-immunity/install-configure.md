--- conflicted
+++ resolved
@@ -7,11 +7,7 @@
 
 ![Kong Brain and Kong Immunity](https://doc-assets.konghq.com/1.3/brain_immunity/KongBrainImmunity_overview.png)
 
-<<<<<<< HEAD
-### Overview
-=======
 ## Overview
->>>>>>> 1be3aa4a
 Kong Brain and Kong Immunity are installed as add-ons on Kong Enterprise, using a Collector App and a Collector Plugin to communicate with Kong Enterprise. The diagram illustrates how the Kong components work together, and are described below:
 * **Kong Enterprise**
 * **Kong Brain** (Brain) and **Kong Immunity** (Immunity) add-ons to your purchase of Kong Enterprise.
@@ -63,27 +59,11 @@
 ### Collector App Environment Variables
 The Collector App relies on several environment variables that need to be configured for proper function. These are the most impactful environment variables that should be specified to match the overall Kong and deployment environment, and what impact the variable has on Collector App.
 
-<<<<<<< HEAD
-##### Collector App Environment Variables
-The Collector App relies on several environment variables that need to be configured well for proper function.  These are the most impactful environment variables that should be specified to match the overall Kong and deployment environment, and what impact the variable has on Collector App.
-
-=======
->>>>>>> 1be3aa4a
 The provided `docker-compose.yml` file has these variables set to defaults that assume deployment with `docker-compose` on the same network that Kong is deployed. However, if this is not the case for your planned deployment of Collector App, please adjust the variables in the `docker-compose.yml` file, or specify the values of the variables with `docker-compose up`:
 ```ENVVAR=somevalue ENVVAR=anothervalue docker-compose up```
 
 1. **KONG_PROTOCOL**: The protocol that the Kong Admin API can be reached at. The possible values are http or https.
 2. **KONG_HOST**: The hostname that the Kong Admin API can be reached at. If deploying with Docker Compose, this is the name of the Kong container specified in the compose file. If Kong Admin has been exposed behind a web address, KONG_HOST must be that web address.
-<<<<<<< HEAD
-3. **KONG_PORT**: The port where Kong Admin can be found.  Collector App requires this setting, along with KONG_PROTOCOL and KONG_HOST, to communicate with Kong Admin.
-4. **KONG_ADMIN_TOKEN**: The authentication token used to validate requests for Kong Admin API, if configured.
-5. **SQLALCHEMY_DATABASE_URI**: The SQLAlchemy formatted URI that points to the Postgres Database that Collector App is using as a backend. The format is: `postgresql://<USER>:<PASSWORD>@<POSTGRES-HOST>:<POSTGRES-PORT>/collector`.
-6. **SLACK_WEBHOOK_URL**: The url of the Slack channel that Immunity alert notifications should be sent to. This url will be the default channel for alerts, but you can also add more channels and rules configuring which alerts to send to which channel. See [Adding a Slack Configuration](#adding-a-slack-configuration).
-
-
-##### Docker login
-To download the bintray you will first need to docker login to Bintray to the brain/immunity repo
-=======
 3. **KONG_PORT**: The port where Kong Admin can be found. Collector App requires this setting, along with KONG_PROTOCOL and KONG_HOST, to communicate with Kong Admin.
 4. **KONG_ADMIN_TOKEN**: The authentication token used to validate requests for Kong Admin API, if configured.
 5. **SQLALCHEMY_DATABASE_URI**: The SQLAlchemy formatted URI that points to the Postgres Database that Collector App is using as a backend. The format is: `postgresql://<USER>:<PASSWORD>@<POSTGRES-HOST>:<POSTGRES-PORT>/collector`.
@@ -93,7 +73,6 @@
 ### Set up Collector App using Docker-Compose
 #### Docker login
 To download the bintray, you first need to Docker login to Bintray to the Brain and Immunity repo.
->>>>>>> 1be3aa4a
 ```docker login -u BINTRAY_USERNAME -p BINTRAY_API_KEY kong-docker-kong-brain-immunity-base.bintray.io```
 
 Also login to Docker:
@@ -218,9 +197,4 @@
 ## Everything is ready to go
 Collector App and Kong are up and ready to analyze incoming traffic for [alerts](/enterprise/{{page.kong_version}}/brain-immunity/alerts), [auto-generate specs](/enterprise/{{page.kong_version}}/brain-immunity/auto-generated-specs), and display your traffic visually in [Service-Map](/enterprise/{{page.kong_version}}/brain-immunity/service-map).
 
-<<<<<<< HEAD
-For any problems encountered while setting up Collector App, Collector Plugin, or configuring other aspects of Brain and Immunity, please check out [troubleshooting](/enterprise/{{page.kong_version}}/brain-immunity/troubleshooting) for help debugging common problems.
-
-=======
-For any problems encountered while setting up Collector App, Collector Plugin, or configuring other aspects of Brain and Immunity, please check out [troubleshooting](/enterprise/{{page.kong_version}}/brain-immunity/troubleshooting) for help debugging common problems.
->>>>>>> 1be3aa4a
+For any problems encountered while setting up Collector App, Collector Plugin, or configuring other aspects of Brain and Immunity, please check out [troubleshooting](/enterprise/{{page.kong_version}}/brain-immunity/troubleshooting) for help debugging common problems.