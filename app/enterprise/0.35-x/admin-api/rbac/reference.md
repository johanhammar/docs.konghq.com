--- conflicted
+++ resolved
@@ -377,11 +377,7 @@
 
 | Attribute | Description         |
 | --------- | ------------------- |
-<<<<<<< HEAD
-| `name`    | The RBAC role name. |
-=======
 | `name`    | The RBAC role name or UUID. |
->>>>>>> 3ab8f8da
 
 **Response**
 
@@ -399,11 +395,7 @@
 
 | Attribute    | Description         |
 | ------------ | ------------------- |
-<<<<<<< HEAD
-| `name_or_id` | The RBAC role name. |
-=======
 | `name_or_id` | The RBAC role name or UUID. |
->>>>>>> 3ab8f8da
 
 **Request Body**
 
@@ -678,11 +670,7 @@
 
 | Attribute    | Description                      |
 | ------------ | -------------------------------- |
-<<<<<<< HEAD
-| `name_or_id` | The RBAC permisson name or UUID. |
-=======
 | `name_or_id` | The RBAC role name or UUID. |
->>>>>>> 3ab8f8da
 
 **Response**
 
@@ -809,11 +797,7 @@
 
 | Attribute    | Description                 |
 | ------------ | --------------------------- |
-<<<<<<< HEAD
-| `name_or_id` | The RBAC role name or UUID. |
-=======
 | `name_or_id` | The RBAC user name or UUID. |
->>>>>>> 3ab8f8da
 
 **Request Body**
 
@@ -858,11 +842,7 @@
 
 | Attribute    | Description                 |
 | ------------ | --------------------------- |
-<<<<<<< HEAD
-| `name_or_id` | The RBAC role name or UUID. |
-=======
 | `name_or_id` | The RBAC user name or UUID. |
->>>>>>> 3ab8f8da
 
 **Response**
 
@@ -907,11 +887,7 @@
 
 | Attribute    | Description                 |
 | ------------ | --------------------------- |
-<<<<<<< HEAD
-| `name_or_id` | The RBAC role name or UUID. |
-=======
 | `name_or_id` | The RBAC user name or UUID. |
->>>>>>> 3ab8f8da
 
 **Request Body**
 
@@ -935,11 +911,7 @@
 
 | Attribute    | Description                 |
 | ------------ | --------------------------- |
-<<<<<<< HEAD
-| `name_or_id` | The RBAC role name or UUID. |
-=======
 | `name_or_id` | The RBAC user name or UUID. |
->>>>>>> 3ab8f8da
 
 **Response**
 
