--- conflicted
+++ resolved
@@ -3,8 +3,6 @@
 layout: changelog
 ---
 
-<<<<<<< HEAD
-=======
 ## 0.36
 **Release Date:** 2019/8/5
 
@@ -73,7 +71,6 @@
   - Renames **Brain** to **Collector**
 
 
->>>>>>> 1bc21d01
 ## 0.35-3
 **Release Date:** 2019/07/17
 
