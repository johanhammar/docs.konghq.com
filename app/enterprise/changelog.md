--- conflicted
+++ resolved
@@ -143,12 +143,8 @@
 - [azure-functions](https://github.com/Kong/kong-plugin-azure-functions):
   Bumped to 0.4 for minor fixes and performance improvements.
 - [kubernetes-sidecar-injector](https://github.com/Kong/kubernetes-sidecar-injector):
-<<<<<<< HEAD
-  The plugin is now more resilient to Kubernetes schema changes.
-=======
   The plugin is now more resilient to Kubernetes schema changes. Note that it is
   now deprecated, and that Kong recommends using kuma.io instead.
->>>>>>> 959b10b3
 - [serverless-functions](https://github.com/Kong/kong-plugin-serverless-functions):
     - Bumped to 0.3 for minor performance improvements.
     - Functions can now have upvalues.
