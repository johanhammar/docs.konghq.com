---
title: Kong Enterprise Changelog
layout: changelog
---

## 0.36-2
**Release Date:** 2019/8/30

<<<<<<< HEAD
### Notifications
- **Kong Enterprise 0.36** inherits from **Kong 1.2.1**; read the
[Kong Changelog](https://github.com/Kong/kong/blob/1.3.0rc1/CHANGELOG.md#121)
for details.

### Features

#### Dev Portal
  - Add `custom_id` field to developers to allow easier mapping 

#### Plugins
  - **Request-transformer**
    - Allow rendering values from kong.ctx.shared
=======
### Features

#### Dev Portal
- Adds `custom_id` field to developers to allow easier mapping 

#### Plugins
- **Request-transformer**
  - Allows rendering values from kong.ctx.shared
>>>>>>> 1ee9b991

### Fixes

#### Plugins
<<<<<<< HEAD
  - **Rate Limiting Advanced**
    - Fix an issue where user failed to import Rate Limiting Advanced
    declarative YAML file via `kong config db_import`

#### Core
  - **Workspaces**
    - Fix and issue where user can rename a workspace with `PUT` request
  - **Migrations**
    - Fix an issue where migration from 0.35-x to 0.36-x making plugin `protocols`
    field mandtory durin `PATCH` request.
    - Fix an issue where unique fields of entites are not migrated properly when
    migrating from Kong CE to EE using CLI `kong migrations migrate-community-to-enterprise`
  - **Vitals**
    - Fix an issue where Kong fails to remove old stats table when they are not part of public
    schema 
  
=======
- **Rate Limiting Advanced**
  - Fixes an issue where user failed to import Rate Limiting Advanced
  declarative YAML file via `kong config db_import`

#### Core
- **Workspaces**
  - Fixes an issue where user can rename a workspace with `PUT` request
- **Migrations**
  - Fixes an issue where migration from 0.35-x to 0.36-x making plugin `protocols`
  field mandtory durin `PATCH` request.
  - Fixes an issue where unique fields of entites are not migrated properly when
  migrating from Kong CE to EE using CLI `kong migrations migrate-community-to-enterprise`
- **Vitals**
  - Fixes an issue where Kong fails to remove old stats table when they are not part of public
  schema 

>>>>>>> 1ee9b991

## 0.36-1
**Release Date:** 2019/8/19

<<<<<<< HEAD
### Notifications
- **Kong Enterprise 0.36** inherits from **Kong 1.2.1**; read the
[Kong Changelog](https://github.com/Kong/kong/blob/1.3.0rc1/CHANGELOG.md#121)
for details.

### Fixes

- Fixes for NGINX CVEs: [CVE-2018-16843](https://nvd.nist.gov/vuln/detail/CVE-2018-16843), [CVE-2018-16844](https://nvd.nist.gov/vuln/detail/CVE-2018-16844), [CVE-2019-9511](https://nvd.nist.gov/vuln/detail/CVE-2019-9511), [CVE-2019-9513](https://nvd.nist.gov/vuln/detail/CVE-2019-9513), and [CVE-2019-9516](https://nvd.nist.gov/vuln/detail/CVE-2019-9516)
- Fix: Enterprise will not start if configured with a stream listen directive
- Fix: LuaPath not correctly configured and prevents use of Luarocks


## 0.36
**Release Date:** 2019/8/5

### Notifications
- **Kong Enterprise 0.36** inherits from **Kong 1.2.1**; read the
[Kong Changelog](https://github.com/Kong/kong/blob/1.3.0rc1/CHANGELOG.md#121)
for details.

### Features

#### Core

- Adds support for [`db_cache_warmup_entities`](/1.2.x/configuration/#db_cache_warmup_entities), 
which allows Kong to pre-load all necessary entries into Kong nodes' memory on start.
- Provides support in declarative configuration for **Workspaces** and **RBAC**.
- Provides support for the Redis Cluster library.
=======
### Fixes

- Fixes NGINX CVEs:
  * [CVE-2018-16843](https://nvd.nist.gov/vuln/detail/CVE-2018-16843)
  * [CVE-2018-16844](https://nvd.nist.gov/vuln/detail/CVE-2018-16844)
  * [CVE-2019-9511](https://nvd.nist.gov/vuln/detail/CVE-2019-9511)
  * [CVE-2019-9513](https://nvd.nist.gov/vuln/detail/CVE-2019-9513)
  * [CVE-2019-9516](https://nvd.nist.gov/vuln/detail/CVE-2019-9516)
- Fixes issue in which Enterprise will not start if configured with a stream listen directive
- Fixes issue in which LuaPath is not correctly configured and prevents use of Luarocks

## 0.36

**Release Date:** 2019/8/5

### Features

##### Core

- Support for **wildcard SNI matching**: the
  `ssl_certificate_by_lua` phase and the stream `preread` phase) is now able to
  match a client hello SNI against any registered wildcard SNI. This is
  particularly helpful for deployments serving a certificate for multiple
  subdomains.
- **HTTPS Routes can now be matched by SNI**: the `snis` Route
  attribute (previously only available for `tls` Routes) can now be set for
  `https` Routes and is evaluated by the HTTP router.
- **Native support for HTTPS redirects**: Routes have a new
  `https_redirect_status_code` attribute specifying the status code to send
  back to the client if a plain text request was sent to an `https` Route.
- Schema fields can now be marked as immutable.
- Support for loading custom DAO strategies from plugins.
- Support for IPv6 to `tcp` and `tls` Routes.
- **Transparent proxying** - the `service` attribute on
  Routes is now optional; a Route without an assigned Service will
  proxy transparently
- Support for **tags** in entities
  - Every core entity now adds a `tags` field
- New `protocols` field in the Plugin entity, allowing plugin instances
  to be set for specific protocols only (`http`, `https`, `tcp` or `tls`).
  - It filters out plugins during execution according to their `protocols` field
  - It throws an error when trying to associate a Plugin to a Route
    which is not compatible, protocols-wise, or to a Service with no
    compatible routes.

##### Configuration

- **Asynchronous router updates**: a new configuration property
  `router_consistency` accepts two possible values: `strict` and `eventual`.
  The former is the default setting and makes router rebuilds highly
  consistent between Nginx workers. It can result in long tail latency if
  frequent Routes and Services updates are expected. The latter helps
  preventing long tail latency issues by instructing Kong to rebuild the router
  asynchronously (with eventual consistency between Nginx workers).
- **Database cache warmup**: Kong can now preload entities during
  its initialization. A new configuration property (`db_cache_warmup_entities`)
  was introduced, allowing users to specify which entities should be preloaded.
  DB cache warmup allows for ahead-of-time DNS resolution for Services with a
  hostname. This feature reduces first requests latency, improving the overall
  P99 latency tail.
- Improved PostgreSQL connection management: two new configuration properties
  have been added: `pg_max_concurrent_queries` sets the maximum number of
  concurrent queries to the database, and `pg_semaphore_timeout` allows for
  tuning the timeout when acquiring access to a database connection. The
  default behavior remains the same, with no concurrency limitation.
- New option in `kong.conf`: `pg_schema` to specify Postgres schema
  to be used
- The Stream subsystem now supports Nginx directive injections
  - `nginx_stream_*` (or `KONG_NGINX_STREAM_*` environment variables)
    for injecting entries to the `stream` block
  - `nginx_sproxy_*` (or `KONG_NGINX_SPROXY_*` environment variables)
    for injecting entries to the `server` block inside `stream`

##### Admin API

- Add a **schema validation endpoint for entities**: a new
  endpoint `/schemas/:entity_name/validate` can be used to validate an instance
  of any entity type in Kong without creating the entity itself.
- Add **memory statistics** to the `/status` endpoint. The response
  now includes a `memory` field, which contains the `lua_shared_dicts` and
  `workers_lua_vms` fields with statistics on shared dictionaries and workers
  Lua VM memory usage.
  - When using the new `database=off` configuration option,
    the Admin API endpoints for entities (such as `/routes` and
    `/services`) are read-only, since the configuration can only
    be updated via `/config`
- Admin API endpoints now support searching by tag
  (for example, `/consumers?tags=example_tag`)
  - You can search by multiple tags:
     - `/services?tags=serv1,mobile` to search for services matching tags `serv1` and `mobile`
     - `/services?tags=serv1/serv2` to search for services matching tags `serv1` or `serv2`
- New Admin API endpoint `/tags/` for listing entities by tag: `/tags/example_tag`

##### PDK

- New function `kong.node.get_memory_stats()`. This function returns statistics
  on shared dictionaries and workers Lua VM memory usage, and powers the memory
  statistics newly exposed by the `/status` endpoint.
- New PDK function: `kong.client.get_protocol` for obtaining the protocol
  in use during the current request
- New PDK function: `kong.nginx.get_subsystem`, so plugins can detect whether
  they are running on the HTTP or Stream subsystem

#### Plugins

- Logging plugins: log request TLS version, cipher, and verification status.
- Plugin development: inheriting from `BasePlugin` is now optional. Avoiding
  the inheritance paradigm improves plugins' performance.
- Support for ACL **authenticated groups**, so that authentication plugins
  that use a 3rd party (other than Kong) to store credentials can benefit
  from using a central ACL plugin to do authorization for them.
- The Kubernetes Sidecar Injection plugin is now bundled into Kong for a 
  smoother K8s experience.
- AWS Lambda now includes the AWS China region.

#### CLI

- **Bulk database import** using the same declarative
  configuration format as the in-memory mode, using the new command:
  `kong config db_import kong.yml`. This command upserts all
  entities specified in the given `kong.yml` file in bulk
- New command: `kong config init` to generate a template `kong.yml`
  file to get you started
- New command: `kong config parse kong.yml` to verify the syntax of
  the `kong.yml` file before using it
- New option `--wait` in `kong quit` to ease graceful termination when using orchestration tools.

### Fixes

#### Core

- Resolve hostnames properly during initialization of Cassandra contact points
- Fix health checks for Targets that need two-level DNS resolution
  (e.g. SRV → A → IP)
- Fix serialization of map types in the Cassandra backend
- Fix target cleanup and cascade-delete for Targets
- Avoid crash when failing to obtain list of Upstreams
- Disallow invalid timeout value of 0ms for attributes in Services
- DAO fix for foreign fields used as primary keys
- Cassandra: ensures serial consistency is `LOCAL_SERIAL` when a
  datacenter-aware load balancing policy is in use. This fixes unavailability
  exceptions sometimes experienced when connecting to a multi-datacenter
  cluster with cross-datacenter connectivity issues.
- Schemas: fixes an issue in the schema validator that would not allow specifying
  `false` in some schema rules, such a `{ type = "boolean", eq = false }`.
- Fixes an underlying issue with regards to database entities cache keys
  generation.
- Ensure the migration path for Cassandra does not corrupt the
  database schema.
- Allow the `kong config init` command to run without a pointing to a prefix
  directory.
- Adds support for [`db_cache_warmup_entities`](/enterprise/0.36-x/property-reference/#db_cache_warmup_entities), 
  which allows Kong to pre-load all necessary entries into Kong nodes' memory on start.
- Provides support in declarative configuration for **Workspaces** and **RBAC**.
- Provides support for the Redis Cluster library.
- Active healthchecks: `http` checks are not performed for `tcp` and `tls`
  Services anymore; only `tcp` healthchecks are performed against such
  Services.
- Fix an issue where updates in migrations would not correctly populate default
  values.
- Improvements in the reentrancy of Cassandra migrations.
- Fix an issue causing the PostgreSQL strategy to not bootstrap the schema when
  using a PostgreSQL account with limited permissions.
- Address issue where field type "record" nested values reset on update
- Correctly manage primary keys of type "foreign"

#### Admin API

- Proper support for `PUT /{entities}/{entity}/plugins/{plugin}`
- Fix Admin API inferencing of map types using form-encoded
- Accept UUID-like values in `/consumers?custom_id=`
>>>>>>> 1ee9b991

#### Dev Portal

- Adds *per workspace* **Session Config**. The Dev Portal will now allow 
session configuration for every portal-per-workspace instance.
- Adds **email verification**. Developers will be sent a verification link after
requesting access to a Dev Portal.

#### Plugins

- **Request Validator**
  - Adds support for JSON Schema Draft 4
  - Adds support for parameter validation
  - Adds the option to override validation for specific content types
- **OAuth2 Introspection**
  - Can now find and load consumers by `username` and `custom_id`. OAuth2
  `username` maps to **Consumer's** `username`, while the `client_id` maps to a 
  **Consumer's** `custom_id`
  - New `consumer_by` configuration allows users to customize whether **Consumers**
  are fetched by `client_id` or `username` (returned by the introspection request)
  - New `introspect_request` configuration that causes the plugin to send 
  information about the **current request** as **headers** in the **introspection endpoint**
  **request**. Currently, the **request path** and **HTTP methods** are sent as `X-Request-Path` 
  and `X-Request-Http-Method` headers
  - New `custom_introspection_headers` configuration list of user-supplied
  headers to be sent in the **introspection endpoint request**
  - New `custom_claims_forward` configuration list of additional claims. The 
  **introspection endpoint request** will return this list to forward as headers 
  to the **upstream service request**.
<<<<<<< HEAD



### Fixes
=======
- basic-auth, ldap-auth, key-auth, jwt, hmac-auth: fixed
  status code for unauthorized requests: they now return HTTP 401
  instead of 403
- tcp-log: remove spurious trailing carriage return
- jwt: fix `typ` handling for supporting JOSE (JSON Object
  Signature and Validation)
- Fixes to the best-effort auto-converter for legacy plugin schemas
- Ensures the `cassandra_local_datacenter` configuration property is specified
  when a datacenter-aware Cassandra load balancing policy is in use.
- request-transformer: fixes an issue that would prevent adding a body to
  requests without one.
- kubernetes-sidecar-injector: fixes an issue causing mutating webhook calls to
  fail.
- basic-auth: ignore password if nil on basic auth credential patch
- http-log: Simplify queueing mechanism. Fixed a bug where traces were lost
  in some cases.
- request-transformer: validate header values in plugin configuration.
- rate-limiting: added index on rate-limiting metrics.
- **Upstream-tls**
  - Fixes an issue where bundled **certificates** in PEM format were not loaded into 
  the certificate store correctly.
- ldap-auth: ensure TLS connections are reused.
- oauth2: ensured access tokens preserve their `token_expiration` value when
  migrating from previous Kong versions.
>>>>>>> 1ee9b991

#### Workspaces

- Fixes permission bug where an **Admin** with `workspace-super-admin` **Role** was 
not able to access the **Workspace** that the **Role** was assigned to.

#### Upstreams

- Fixes an issue where it was not possible to delete an **Upstream** object if it had no associated **Target**.

#### Kong Manager

- Fixes a bug where Kong Manager could only display 100 **Workspaces**.
- Fixes a bug where a **Route's** details would not include a link to a **Service** that did not have a name.

#### Dev Portal

- Fixes a bug in the sign-up meta fields that caused data to disappear when a **Developer** is updated.
- Fixes an issue where clicking on a **Developer** after clicking the credentials section ACL causes a 500 error.

<<<<<<< HEAD
#### Plugins

- **Upstream-tls**
  - Fixes an issue where bundled **certificates** in PEM format were not loaded into 
  the certificate store correctly.
=======
#### CLI

- Fix `kong db_import` to support inserting entities without specifying a UUID
  for their primary key. Entities with a unique identifier (e.g. `name` for
  Services) can have their primary key omitted.
- The `kong migrations [up|finish] -f` commands does not run anymore if there
  are no previously executed migrations.
>>>>>>> 1ee9b991

### Changes

- **Brain**
  - Renames **Brain** to **Collector**

## 0.35-4
**Release Date:** 2019/08/19

### Notifications
- **Kong Enterprise 0.35-3** inherits from **Kong 1.0.3**; read the
[Kong Changelog](https://github.com/Kong/kong/blob/master/CHANGELOG.md#103) 
for details.

### Fixes
- Fixes for NGINX CVEs: [CVE-2018-16843](https://nvd.nist.gov/vuln/detail/CVE-2018-16843), [CVE-2018-16844](https://nvd.nist.gov/vuln/detail/CVE-2018-16844), [CVE-2019-9511](https://nvd.nist.gov/vuln/detail/CVE-2019-9511), [CVE-2019-9513](https://nvd.nist.gov/vuln/detail/CVE-2019-9513), and [CVE-2019-9516](https://nvd.nist.gov/vuln/detail/CVE-2019-9516)

## 0.35-3
**Release Date:** 2019/07/17

### Notifications
- **Kong Enterprise 0.35-3** inherits from **Kong 1.0.3**; read the
[Kong Changelog](https://github.com/Kong/kong/blob/master/CHANGELOG.md#103) 
for details.

### Features

#### Core
- New CLI migrations command `migrate-apis` to convert all existing API objects to **Services and Routes**
- New CLI migrations command `migrate-community-to-enterprise` for moving Core entities to Enterprise entities
- Support for Redis Cluster as a backend for `rate-limiting-advanced` and `proxy-cache` plugins
- Cache-warming configuration to load specified entities at startup to improve first request latency

#### Kong Manager
- New page to reset **RBAC** token and manage user password

#### Plugins
- `upstream-tls` - allows verification of upstream certificates, custom CA certificates, and verification depth

### Fixes

#### Core
- Correctly count `workspace_entities` when moving from previous versions

#### Dev Portal
- Dev Portal Docs now point to 0.35
- Unauthenticated Spec rendering is fixed

#### Plugins
- **`jwt-signer`** 
  - Fix **IMPORTANT!** verify expiry and scopes checks on JWT tokens
  - Fix finding Consumer by custom ID
  - Fix runtime error on unexpected function, `kong.log.error` -> `kong.log.err`
  - Change invalidation to happen locally, not cluster wide, each node invalidates on their own
- **`openid-connect`**
  - Change invalidations to local invalidation instead of cluster-wide invalidation
  - Fix **Admin API** to properly call the cleanup function on entity endpoint
  - Fix `hide_credentials` not clearing X-Access-Token header
  - Change debug logging to not log about disabled authentication methods
  - Change TTL code and fix some edge cases


## 0.35-1
**Release Date:** 2019/05/28

### Notifications
- **Kong Enterprise 0.35-1** inherits from **Kong 1.0.3**; read the
[Kong Changelog](https://github.com/Kong/kong/blob/master/CHANGELOG.md#103) 
for details.

### Features

#### Plugins
  - Allow **Redis** strategy configuration for **Rate Limiting Advanced**

### Fixes

#### Kong Manager
- If a Kong Manager **Super Admin** was already created, setting 
`KONG_PASSWORD` during `migrations up` to **0.35** would error. Running 
migrations when **Super Admin** already exists and `KONG_PASSWORD` 
environment variable is set is fixed.

#### Dev Portal
- Fixes Dev Portal documentation not showing after upgrading to 0.35
- Fixes Dev Portal OAPI spec rendering of long request URL wrapping

#### Plugins
- `rate-limiting-advanced` schema validation rules prevented use of 
Redis Sentinel (`config.strategy=redis` and 
`config.redis.sentinel_addresses`) for counters datastore. Validation 
rule is fixed.

#### Core
- Upgrade from **0.34-1** to **0.35** using **Cassandra** no longer creates 
duplicate **Workspace**.
- Migrations from **0.34-1**to **0.35** did not properly handle **Certificates** 
and **SNIs** in context of **Workspaces**. Migrating from **0.34-1** with 
this fix does not support zero downtime in this release. To get a fully 
functional **0.35** instance with **Certificates**, you must run `migrations 
finish`. Proper creation of **Workspace** links for **Certificates** and 
**SNIs** is fixed.
- **Cassandra** `read before write` pattern did not correctly use schema 
defaults and prevented `PATCH` of the **Plugins** entity. Usage of schema 
default values in **Cassandra** `read before write` pattern is fixed.
- `plugins.run_on default` now correctly set on migrations upgrade.
<hr/>

## 0.35
**Release Date:** 2019/05/17

### Notifications
- **Kong Enterprise 0.35** inherits from **Kong 1.0.3**; read the
[Kong Changelog](https://github.com/Kong/kong/blob/master/CHANGELOG.md#103) 
for details.

### Changes

#### Admin API
  - **RBAC**: Following Kong 1.0's changes, referenced (`foreign_key`) entities
  like RBAC Users and RBAC Roles are returned as nested JSON tables instead of
  flattened `role_id` or `user_id` fields in top-level entity.
  - `user_token` must now be provided when creating a new **RBAC** user (in a
  POST request to `rbac/users`) and is no longer auto-generated if left blank

#### Core
  - New **RBAC** user tokens are not stored in plaintext. If upgrading to this
  version, any existing tokens will remain in plaintext until either a) the
  token is used in an Admin API call or b) the `rbac_user` record is PATCHed 
  even if the PATCH request includes the existing value of `user_token`).

### Features

#### Kong Manager
  - User information is no longer stored in local storage. A user exchanges
  credentials for a session. See the [**Session Plugin**](/hub/kong-inc/sessions)
  for details.
  - Enable and view **Plugins** in context of a **Service** and **Route**
  - Type-ahead service name/ID search on routes form
  - Easily scan/copy IDs in service table
  - Contextual help and error messages for forms
  - Adds page breadcrumbs
  - In-context documentation links
  - Global navigation links to documentation and Support Portal
  - Improved Info tab for cluster & config info
  - Detailed debug tracing can be enabled which outputs information about 
  various portions of the request lifecycle, such as DB or DNS queries, 
  plugin execution, core handler timing, etc

#### Dev Portal
  - **Dev Portal** files now rendered server-side for increased performance.
  - Developers can now sign up to multiple **Workspaces** with the same email
  address.
  - **Dev Portal** is disabled for each **Workspace** by default.
  - Default theme shipped with **Kong Enterprise** now supports IE11.
  - User information is no longer stored in local storage. A user exchanges
  credentials for a session. See the [**Session Plugin**](/hub/kong-in/sessions)
  for details.
  - **Dev Portal** page, partial, and specification look-ups moved to
  server-side.
  - Added support for OAS3 body parameters.
  - Added CORS header configuration option to workspace portal configuration
  object to allow explicit CORS configuration.
  - Added a live editor built on VSCode core for improved customization of
  **Dev Portal** within **Kong Manager**
  - Added custom registration fields support and custom registration field
  interface.
  - Added methods to links in the sidebar on documentation in the default portal
  theme.
  - Added hover states to drop-downs in the sidebar of documentation in the
  default portal theme.
  - Added a right border to the sidebar in the default portal theme.
  - Changed `full Name` registration field to be a custom registration field,
  and can be managed through the custom fields interface in **Kong Manager**.
  - Changed custom checkbox to native checkbox in the default **Dev Portal**
  theme on the dashboard.

#### Plugins
  - **Response Transformer Advanced** (_NEW_): 
    - Conditional transformations on response status through the new flag
    if_status, a subfield in all transformations (e.g., `add.if_status`,
    `remove.if_status`); the transformation only happens if the response code
    matches one of the codes in the `if_status field`
    - Full-body replacement through the new config.replace.body
    - Added a support of status code ranges for `if_status` configuration
    parameter. Now you can provide status code ranges and single status codes
    together (e.g., `201-204,401`)
  - **Request Validator** (_NEW_):
    - Validate the request body against a schema; if the payload is not
    valid JSON or if it doesn't conform to the schema, the plugin returns a 400
    Bad Request response before the request reaches upstream. This version of
    the plugin **does not** support JSON Schema; it uses Kong's schema format
  - **Canary**:
    - Healthchecks: new configuration upstream_fallback allows the plugin to
    skip applying the canary upstream if it's not healthy. Note: it only works
    if the host specified in upstream_host points to a Kong upstream, and if
    that upstream has healthchecks enabled on it)
  - **Oauth2 Introspection**:
    - Set Id to Rate limiting may detect calls to introspection endpoint
    - Set credential id to allow rate limiting based on access token
  - **The Kong Session Plugin**:
    - The Kong Session Plugin adds session support for **Kong Manager** and 
    Dev Portal. Sessions can be stored via cookie or database. See the 
    accompanying documentation for how to configure the plugin for use with 
    **Kong Manager**.
  - **Vault-Auth**:
    - Authenticate requests via Vault. See
    [**Vault Auth**](/hub/kong-inc/vault-auth) for details.
  - **OpenID Connect**:
    - Update `lua-resty-http` to `>= 0.13`
    - Update `lua-resty-session` to `2.23`
    - Add `config.authorization_endpoint`
    - Add `config.token_endpoint`
    - Add `config.response_type`
    - Add `config.token_post_args_client`
    - Add `config.token_headers_names`
    - Add `config.token_headers_values`
    - Add `config.introspection_post_args_names`
    - Add `config.introspection_post_args_values`
    - Add `config.instrospection_post_args_client`
    - Add `config.session_secret`
    - Add `config.session_cookie_renew`
    - Add `config.ignore_signature`
    - Add `config.cache_ttl_max`
    - Add `config.cache_ttl_min`
    - Add `config.cache_ttl_neg`
    - Add `config.cache_ttl_resurrect`
    - Add `config.upstream_session_id_header`
    - Add `config.downstream_session_id_header`
    - Add `tokens` option to `config.login_tokens` to return full token endpoint
    results with `response` or `redirect` specified in `config.login_action`
    - Add `introspection` option to `config.login_tokens` to return
    introspection results with `response` or `redirect` specified in
    `config.login_action`
    - Change Kong 1.0 support
    - Change Refresh-token headers can now have `Bearer` in front of the token.
    - Change to forbid only unapproved developers
    - Change `config.scopes_claim` is also searched in introspected jwt token
    results
    - Change `config.audience_claim` is also searched in introspected jwt token
    results
    - Change `config.consumer_claim` is also searched in introspected jwt token
    results
    - Change `config.consumer_claim` is also searched with user info when
    `config.search_user_info` is enabled
    - Change `config.credential_claim` is searched from `id token` as well
    - Change `config.credential_claim` is also searched in introspected jwt
    token results
    - Change `config.credential_claim` is also searched with user info when
    `config.search_user_info` is enabled
    - Change `config.authenticated_groups_claim` is searched from `id token`
    as well
    - Change `config.authenticated_groups_claim` is also searched with user
    info when `config.search_user_info` is enabled
    - Change `config.upstream_headers_claims` and
    `config.downstream_headers_claims` are now searched from introspection
    results, jwt access token and id token, and user info when
    `config.search_user_info` is enabled
    - Change `id_token` is not anymore copied over when refreshing tokens to
    prevent further claims verification errors. The token endpoint can return a
    new id token, or user info can be used instead.
    - Change hide `secret` from admin api
    - Change `config.issuer` to semi-optional (you still need to specify it but
    code won't error if http request to issuer fails)
    - Change more reentrant migrations
    - Change issuer to be optional
    - Change signature verification to look suitable key by algorithm as well
    in case where key identifier is missing or cannot be found
    - Remove developer status/type check from plugin
    - Remove `daos` that were never used
    - Remove all the sub-plugins (openid-connect-verification,
    openid-connect-authentication, and openid-connect-protection)
    - Fix issue with Kong OAuth 2.0 and OpenID Connect sharing incompatible
    values with same cache key
  - **Forward Proxy**:
    - Fix an issue preventing the plugin from working with requests using
    chunked TE
  - **LDAP Auth Advanced**:
    - Added LDAPS protocol support
    - Added tests for multiple connection strategies
    - Fixed an issue where plugin tries to start a secure connection on an
    existing pooled connection from previous requests
  - **StatsD Advanced**
    - Added filter by status code functionality for responses to be logged.
    Admins can add status code ranges for responses which want to be logged and
    sent to StatsD server. If Admin doesn't provide any status code, all
    responses will be logged.
#### Security
  - Set security headers in **Kong Manager** and **Dev Portal**
  - Guard against frame misuse in **Kong Manager** and **Dev Portal**

### Fixes

#### Kong Manager
- Clear option for turning off New Relic data collection
- Keyword search bug fixed in **Kong Manager**
- Info tab of **Kong Manager** no longer empty (shows license information)
- Custom **Plugins** viewable within plugin groupings
- Error messages on **Workspace** form don't remain longer than intended
- Column overflow issue in services table in **Kong Manager** fixed
- New **Routes** were accidentally accepting strings for `regex_priority` when 
submitting a new **Routes**, fixed as part of **Kong 1.0** merge
- Fixes CORS breaking when configuring `KONG_ADMIN_API_URI` with a port.
- Fixes issue in **Kong Manager** where **Dev Portal** pages would display
the wrong content when disabled from `kong.conf`.
- Fixes issue in **Kong Manager** where email validation would accept invalid 
inputs.

#### Dev Portal
- Fixes issue in **Dev Portal** where email validation would accept invalid
inputs.
- Fixes **Dev Portal** "Forgot Email" template URL pointing to the wrong location.
- Fixes CORS error shown when loading content if **Dev Portal** is improperly
configured.
- Fixes default spec renderer improperly rendering request bodies.
- Fixes issues in the portal theme preventing loading in Internet Explorer
- Fixes long titles overflowing and stretching the sidebar in the default
portal theme.
- Fixes sidebar drop-down arrow not rotating in default portal theme.
- Fixes sidebar overlapping main body content in default portal theme.
- Fixes main body content overflowing container in default portal theme.
- Fixes issue in the default portal theme where transitioning from the mobile
to full-screen would retain the sidebar overlay.
- Fixes issue in the default portal theme where links on documentation would
not navigate due to spaces.
- Fixes issue in the default portal theme where on logout a user would be
redirected to the default workspace portal.
- Fixes issue in the portal theme sync script where environment flags were not
properly evaluated as booleans.
- Fixes issue in the portal theme sync script where relative links would add
the theme name to files inserted on a workspace.
<hr/>

## 0.34-1
**Release Date:** 2018/12/19

### Notifications
- **Kong EE 0.34** inherits from **Kong CE 0.13.1**; make sure to read 0.13.1 - and 0.13.0 - changelogs:
  - [0.13.0 Changelog](https://github.com/Kong/kong/blob/master/CHANGELOG.md#0130---20180322)
  - [0.13.1 Changelog](https://github.com/Kong/kong/blob/master/CHANGELOG.md#0131---20180423)
- **Kong EE 0.34** has these notices from **Kong CE 0.13**:
  - Support for **Postgres 9.4 has been removed** - starting with 0.32, Kong Enterprise does not start with Postgres 9.4 or prior
  - Support for **Cassandra 2.1 has been deprecated, but Kong will still start** - versions beyond 0.33 will not start with Cassandra 2.1 or prior
      - **Dev Portal** requires Cassandra 3.0+
  - **Galileo - DEPRECATED**: Galileo plugin is deprecated and will reach EOL soon

### Changes
- **Kong Manager**
  - Email addresses are stored in lower-case. These addresses must be case-insensitively unique. In previous versions, you could store mixed case email addresses. A migration for Postgres converts all existing email addresses to lower case. Cassandra users should review the email address of their admins and developers and update them to lower-case if necessary. Use the Kong Manager or the Admin API to make these updates.
- **Plugins**
  - **Forward Proxy**
    - Do not do a DNS request to the original upstream that would be discarded anyway as proxy will manage the resolving of the configured host.
  - **OpenID Connect**
    - Remove obsolete daos (adds migration)
    - Hide secret from Admin API (used with sessions)
    - Bump lua-resty-session to 2.23
    - Change token verification to check token types when requested

### Features
- **Dev Portal**
  - [kong_portal_templates](https://github.com/Kong/kong-portal-templates) repository:
    - A public repository containing dev portal themes, examples, and dev tools for working with the Dev Portal template files.
  - sync.js:
    - Script which allows dev portal developers to `push`, `pull`, and `watch` the most up to date template files to and from kong to their local machine.
  - default portal theme:
    - Directory containing the most up to date version of the default portal template files that ship with Kong EE each release.
  - Bugfixes, updates, and template features will be pushed here regularly and independently of the EE release cycle.
  - Dev Portal now caches static JS assets
- **Plugins**
  - **OpenID Connect**
    - add `config.http_proxy_authorization` (note: this is not yet in upstream lua-resty-http)
    - add `config.https_proxy_authorization` (note: this is not yet in upstream lua-resty-http)
    - add `config.no_proxy`
    - add `config.logout_revoke_access_token`
    - add `config.logout_revoke_refresh_token`
    - add `config.refresh_token_param_name`
    - add `config.refresh_token_param_type`
    - add `config.refresh_tokens`
- **CORE**
  - **License**
    - Added an increasingly "loud" logging to notify via nginx logs as the expiration date approaches.
      - 90 days before the expiration date: Daily WARN log
      - 30 days before the expiration date: Daily ERR log
      - After the expiration date: Daily CRIT log
  - **DB**
    - **Cassandra**
      - Support request-aware load-balancing policies in conf &
        DAOs. `cassandra_lb_policy` now supports two new
        policies RequestRoundRobin and RequestDCAwareRoundRobin.

### Fixes
- **Admin API**
  - Prevent creating or modifying developers and admins through the
    /consumers endpoints
  - Prevent creating or modifying consumers through the /admins
    endpoints
  - Fix error on /admins when trying to create an admin with the
    same name as an existing RBAC user
  - Roll back if a POST to /admins fails
- **Dev Portal**
  - KONG_PORTAL_AUTH_CONF param values can now handle escaped
    characters such as #
  - ACL plugin credential management no longer accessible from Dev
    Portal client
  - "Return to login" CTA on the password-reset page now redirects
    to appropriate workspace
  - Improved support for OAS 3 specifications
  - General SwaggerUI improvements
  - Developer approval email will only send once (on first
    approval).  A developer will not receive an additional email if
    they are revoked and re-approved.
- **Kong Manager**
  - When creating a new workspace, always create roles for that workspace
  - List workspace roles in alphabetical order
  - Provide a button on the Admin show page to generate a registration URL
  - Fix misleading error message when adding an existing user to a
    new workspace
  - Add validation of image type when creating a workspace with an avatar
  - Add configuration fields and icon for the JWT signer plugin
  - Clean up console errors due to lack of permissions
  - Make the UTC button on Vitals charts work in Firefox
  - Change the display order of plugins to match the Plugin Hub
- **CORE**
  - **Workspaces**
    - When removing an entity from a workspace, delete the entity
      itself if it only belongs to that workspace.
    - Developers nor admins do not affect consumer counters in
      workspaces. Only proxy consumers do.
  - **DB**
    - **Cassandra**
      - Fix an issue where Insert operation fails to return an entity as not all Cassandra nodes are synced yet while reading the data.
      - Now Kong will make one try to fetch the inserted row before throwing error. (Fix: https://support.konghq.com/hc/en-us/requests/6217 )
- **Plugins**
  - **Rate-limiting**
    - Use database-based redis connection pool to reduce unnecessary select call
  - **Response-ratelimiting**
    - Use database-based redis connection pool to reduce unnecessary select call
  - **OpenID Connect**
    - Fix schema `self_check` to verify issuer only when given (e.g. when using `PATCH` to update configuration)
<hr/>

## 0.34
**Release Date:** 2018/11/17

### Notifications
- **Kong EE 0.34** inherits from **Kong CE 0.13.1**; make sure to read 0.13.1 - and 0.13.0 - changelogs:
  - [0.13.0 Changelog](https://github.com/Kong/kong/blob/master/CHANGELOG.md#0130---20180322)
  - [0.13.1 Changelog](https://github.com/Kong/kong/blob/master/CHANGELOG.md#0131---20180423)
- **Kong EE 0.34** has these notices from **Kong CE 0.13**:
  - Support for **Postgres 9.4 has been removed** - starting with 0.32, Kong Enterprise does not start with Postgres 9.4 or prior
  - Support for **Cassandra 2.1 has been deprecated, but Kong will still start** - versions beyond 0.33 will not start with Cassandra 2.1 or prior
      - **Dev Portal** requires Cassandra 3.0+
  - **Galileo - DEPRECATED**: Galileo plugin is deprecated and will reach EOL soon

- **Kong Manager**
  - The name of the `Admin GUI` has changed to `Kong Manager`
- **Licensing**
  - License expiration logs: Kong will start logging the license expiration date once a day - with a `WARN` log - 90 days before the expiry; 30 days before, the log severity increases to `ERR` and, after expiration, to `CRIT`

### Changes
- **Admin API**
  - The system-generated `default` role for an RBAC user is no longer accessible via the Admin API
  - Auto-config OAPI endpoint available for Admin API (configure services & routes via Swagger)
- **Workspaces**
  - Workspaces on Workspaces has been disabled, meaning that workspaces do not apply on `/workspaces/` endpoints
  - Renaming workspaces is no longer allowed
- **Vitals**
  - Now enabled by default when starting Kong for the first time
- **Dev Portal**
  - **Breaking change** - change of config options
  - `portal_gui_url` is removed, and `protocol`, `host`, and `portal_gui_use_subdomains` added
  - `protocol` and `host` replace `portal_gui_url`
  - `portal_gui_use_subdomains` avoids conflicts if base path name matches workspace name
- **Plugins**
  - **Prometheus**
    - **Warning** - Dropped metrics that were aggregated across services in Kong. These metrics can be obtained much more efficiently using queries in Prometheus.
  - **Zipkin**
    - Add kong.node.id tag
  - **Proxy Cache**
    - Add `application/json` to config `content-type`
  - **All logging plugins**
    - Workspace of the request is logged
  - **StatsD Advanced**
    - Add workspace support with new metrics `status_count_per_workspace`
  - **OpenID Connect**
    - NOTE - If using an older version of the OpenID Connect plugin, with sub-plugins, Kong will not start after upgrading to 0.34. Sub-plugins are now disabled by default will be removed completely in subsequent releases. To make sure Kong starts, enable OIDC sub-plugins manually, with the custom_plugins configuration directive - or through the `KONG_CUSTOM_PLUGINS` environment variable; for example:

    Set the following in the kong.conf file:

    ```
    custom_plugins=openid-connect-verification,openid-connect-authentication,openid-connect-protection
    ```
    Or the following environment variable:
    ```
    KONG_CUSTOM_PLUGINS=openid-connect-verification,openid-connect-authentication,openid-connect-protection
    ```
    The all-in-one version of OIDC is enabled by default (and is not deprecated).

    - Always log the original error message when authorization code flow verification fails
    - Optimize usage of ngx.ctx by loading it once and then passing it to functions
    - **Breaking change** - Change config.ssl_verify default to false.

### Features

- **Dev Portal**
  - Filterable API list
  - Improved portal management in Kong Manager
    - Overview page with quick links to portal, create pages
    - Split out pages, specs, partials for ease of navigation
  - SMTP support and admin/access request workflow improvements
  - Global search
  - Option for one dev portal per workspace, and option to enable within Kong Manager
  - Improved OAS 3.0 support
  - Markdown support
- **Kong Manager**
  - Workspaces are now configurable in Kong Manager
    - Creation, management of workspaces for super admin
    - RBAC assignment globally for super admin
    - Vitals is workspace-aware
  - Support for inviting additional users
  - Self-service credential management
  - General UI cleanup (tables, modals, forms, notifications)
  - New menu/navigation system
- **Vitals**
  - Functionality to support storing Vitals data in Prometheus (via the StatsD Advanced plugin)
  - InfluxDB support for Vitals
- **Plugins**
  - HTTPS support for **Forward Proxy plugin**
  - **Route by header** added to the package - docs can be found [here](https://docs.konghq.com/hub/kong-inc/route-by-header/)
  - **JWT Signer** added to the package - docs can be found [here](https://docs.konghq.com/hub/kong-inc/jwt-signer/)
  - **OpenID Connect**
    - Add `config.unauthorized_error_message`
    - Add `config.forbidden_error_message`
    - Add `config.http_proxy`
    - Add `config.https_proxy`
    - Add `config.keepalive`
    - Add `config.authenticated_groups_claim`
    - Add `config.rediscovery_lifetime`
    - Add support for `X-Forwarded-*` headers in automatic `config.redirect_uri` generation
    - Add `config.session_cookie_path`
    - Add `config.session_cookie_domain`
    - Add `config.session_cookie_samesite`
    - Add `config.session_cookie_httponly`
    - Add `config.session_cookie_secure`
    - Add `config.authorization_cookie_path`
    - Add `config.authorization_cookie_domain`
    - Add `config.authorization_cookie_samesite`
    - Add `config.authorization_cookie_httponly`
    - Add `config.authorization_cookie_secure`
- **CORE**
  - Admin API and DAO Audit Log
  - **Healthchecks**
    - HTTPS support
  - **License**
    - Added an increasingly `loud` logging to notify via nginx logs as the expiration date approaches
      - 90 days before the expiration date: Daily `WARN` log
      - 30 days before the expiration date: Daily `ERR` log
      - After the expiration date: Daily `CRIT` log
- **Workspaces**
  - Added endpoint `/workspaces/:ws_id/meta` that provides info about workspace `ws_id`. Current counts of entities per entity type are returned

### Fixes
- **CORE**
  - **Plugin runloop**
    - Fix issue where Log phase plugins are not executed for request with non-matching routes.
    Note: For request with non-matching routes, every logging phase plugin enabled in the cluster will run irrespective of the workspace where it's configured
  - **Workspaces**
    - Logging plugins log workspace info about requests
    - Fix issue where attempt to share an entity outside the current request's workspace would result in an Internal Server Error
    - Fix issue where a global plugin would be executed for a workspace where it doesn't belong
  - **RBAC**
    - Fix issue where admin could grant privileges to workspaces on which they don't have permissions
    - Permissions created with the `/rbac/roles/:role/endpoints` endpoint receive the current request's workspace instead of the default workspace
    - Return HTTP status code 500 for database errors instead of 401 and 404
    - Fix issue where a user with Admin privilege was able to access RBAC admin endpoints
  - **DAO**
    - Allow self-signed certificates in Cassandra connections
    - check for schema consensus in Cassandra migration
    - Ensure ScyllaDB compatibility in Cassandra migraton
  - **Config**
    - IPv6 addresses in listen configuration directives are correctly parsed
  - **Certificates & SNIs**
    - Fix issue where internal server error was returned when CRUD operations were performed on Certificate endpoint
- **Plugins**
  - **Request Termination**
    - Allow user to unset the value of `config.body` or `config.message` or both
  - **Zipkin**
    - Fix failures when request is invalid or exits early
    - Fix issue when service name is missing
  - **Proxy Cache**
    - Fix issue where responses were not cached if they met at least one positive criteria and did not meet any negative criteria
    - Allow caching of responses without an explicit `public` directive in the `Cache-Control` header
  - **HMAC Authentication**
    - Fix issue where request was not correctly validated against the digest header when `config.validate_request_body` was set and request had no body

  - **OpenID Connect**
    - Fix `cache.tokens_load` ttl fallback to access token exp in case when expires_in is missing
    - Fix headers to not set when header value is `ngx.null` (a bit more robust now)
    - Fix encoding of complex upstream and downstream headers
    - Fix multiple authentication plugins AND / OR scenarios
    - Fix expiry leeway counting when there is refresh token available and when there is not.
    - Fix issue when using password grant or client credentials grant with token caching enabled, and rotating keys on IdP that caused the cached tokens to give 403. The cached tokens will now be flushed and new tokens will be retrieved from the IdP.
    - Fix a bug that prevented sub-plugins from loading the issuer data.
<hr/>

## 0.33-2
**Release Date:** 2018/10/09

### Notifications

- **Kong EE 0.33** inherits from **Kong CE 0.13.1**; make sure to read 0.13.1 - and 0.13.0 - changelogs:
  - [0.13.0 Changelog](https://github.com/Kong/kong/blob/master/CHANGELOG.md#0130---20180322)
  - [0.13.1 Changelog](https://github.com/Kong/kong/blob/master/CHANGELOG.md#0131---20180423)
- **Kong EE 0.33** has these notices from **Kong CE 0.13**:
  - Support for **Postgres 9.4 has been removed** - starting with 0.32, Kong Enterprise does not start with Postgres 9.4 or prior
  - Support for **Cassandra 2.1 has been deprecated, but Kong will still start** - versions beyond 0.33 will not start with Cassandra 2.1 or prior
      - **Dev Portal** requires Cassandra 3.0+
  - **Galileo - DEPRECATED**: Galileo plugin is deprecated and will reach EOL soon
- **Breaking**: Since 0.32, the `latest` tag in Kong Enterprise Docker repository **changed from CentOS to Alpine** - which might result in breakage if additional packages are assumed to be in the image pointed to by `latest`, as the Alpine image only contains a minimal set of packages installed by default

### Fixes

- **Core**
  - **DB**
      - [lua-cassandra](https://github.com/thibaultcha/lua-cassandra/blob/master/CHANGELOG.md#132) version bumped to 1.3.2
          - Fix an issue encountered in environments with DNS load-balancing in effect for contact_points provided as hostnames (e.g.Kubernetes with `contact_points = { "cassandra" }`).

  - **Plugin Runloop**
      - Plugin runloop performance optimizations
        - Reduce the number of invocations of the plugins iterator by attempting to load configurations only for plugins we know are configured on the cluster
        - Pre-calculate plugins cache key
        - Avoid unnecessary L2 cache deserialization

  - **Balancer**
      - Fix issue where Upstream for different workspace getting cached to same key
      - Fix an issue where Balancer are not run into limited workspace scope

  - **Dev Portal**
      - Fix an issue which may expose information on the URL query string
      - **Breaking**: If you are updating from a previous version (not a clean install), you will need to update the files below in order to take advantage of security and performance updates.

**unauthenticated/login (page)**


{% raw %}
```html
{{#> unauthenticated/layout pageTitle="Login" }}

  {{#*inline "content-block"}}

  <div class="authentication">
    {{#unless authData.authType}}
        <h1>404 - Not Found</h1>
    {{/unless}}
    {{#if authData.authType}}
      <h1>Login</h1>
      <form id="login" method="post">
        {{#if (eq authData.authType 'basic-auth')}}
          <label for="username">Email</label>
          <input id="username" type="text" name="username" required />
          <label for="password">Password</label>
          <input id="password" type="password" name="password" required />
          <button id="login-button" class="button button-primary" type="submit">Login</button>
        {{/if}}
        {{#if (eq authData.authType 'key-auth')}}
          <label for="key">Api Key</label>
          <input id="key" type="text" name="key" required />
          <button id="login-button" class="button button-primary" type="submit">Login</button>
        {{/if}}

        {{#if (eq authData.authType 'openid-connect')}}
        <a href="{{config.PROXY_URL}}" class="button button-outline">
          <svg class="google-button-icon" viewBox="0 0 366 372" xmlns="http://www.w3.org/2000/svg"><path d="M125.9 10.2c40.2-13.9 85.3-13.6 125.3 1.1 22.2 8.2 42.5 21 59.9 37.1-5.8 6.3-12.1 12.2-18.1 18.3l-34.2 34.2c-11.3-10.8-25.1-19-40.1-23.6-17.6-5.3-36.6-6.1-54.6-2.2-21 4.5-40.5 15.5-55.6 30.9-12.2 12.3-21.4 27.5-27 43.9-20.3-15.8-40.6-31.5-61-47.3 21.5-43 60.1-76.9 105.4-92.4z" id="Shape" fill="#EA4335"/><path d="M20.6 102.4c20.3 15.8 40.6 31.5 61 47.3-8 23.3-8 49.2 0 72.4-20.3 15.8-40.6 31.6-60.9 47.3C1.9 232.7-3.8 189.6 4.4 149.2c3.3-16.2 8.7-32 16.2-46.8z" id="Shape" fill="#FBBC05"/><path d="M361.7 151.1c5.8 32.7 4.5 66.8-4.7 98.8-8.5 29.3-24.6 56.5-47.1 77.2l-59.1-45.9c19.5-13.1 33.3-34.3 37.2-57.5H186.6c.1-24.2.1-48.4.1-72.6h175z" id="Shape" fill="#4285F4"/><path d="M81.4 222.2c7.8 22.9 22.8 43.2 42.6 57.1 12.4 8.7 26.6 14.9 41.4 17.9 14.6 3 29.7 2.6 44.4.1 14.6-2.6 28.7-7.9 41-16.2l59.1 45.9c-21.3 19.7-48 33.1-76.2 39.6-31.2 7.1-64.2 7.3-95.2-1-24.6-6.5-47.7-18.2-67.6-34.1-20.9-16.6-38.3-38-50.4-62 20.3-15.7 40.6-31.5 60.9-47.3z" fill="#34A853"/></svg>
          <span class="google-button-text">Sign in with Google</span>
        </a>
        {{/if}}
      </form>
    {{/if}}
  </div>

  {{/inline}}

{{/unauthenticated/layout}}
```
{% endraw %}


**unauthenticated/register (page)**


{% raw %}
```html
{{#> unauthenticated/layout pageTitle="Register" }}

    {{#*inline "content-block"}}
    <div class="authentication">
      <h1>Request Access</h1>
      <div class="alert alert-info">
        <b>Please fill out the below form and we will notify you once your request gets approved.</b>
      </div>
      <form id="register" method="post">
        <label for="full_name">Full Name</label>
        <input id="full_name" type="text" name="full_name" required />
        {{#if (eq authData.authType 'basic-auth')}}
          <label for="email">Email</label>
          <input id="email_basic" type="text" name="email" required />
          <label for="password">Password</label>
          <input id="password_basic" type="password" name="password" required />
        {{/if}}
        {{#if (eq authData.authType 'key-auth')}}
          <label for="email">Email</label>
          <input id="email_key" type="text" name="email" required />
          <label for="key">Api Key</label>
          <input id="key" type="text" name="key" required />
        {{/if}}
        {{#if (eq authData.authType 'openid-connect')}}
          <label for="email">Email</label>
          <input id="email-oidc" type="text" name="email" required />
        {{/if}}
        <button class="button button-primary" type="submit">Sign Up</button>
      </form>
    </div>
    {{/inline}}

{{/unauthenticated/layout}}
```
{% endraw %}


**unauthenticated/custom-css (partial)**


{% raw %}
```html
{{!--
    |--------------------------------------------------------------------------
    | Here's where the magic happens. This is where you can add your own
    | custom CSS as well as override any default styling we've provided.
    | This file is broken up by section, but feel free to organize as you
    | see fit!
    |
    | Helpful articles on customizing your Developer Portal:
    |   - https://getkong.org/docs/enterprise/latest/developer-portal/introduction/
    |   - https://getkong.org/docs/enterprise/latest/developer-portal/getting-started/
    |   - https://getkong.org/docs/enterprise/latest/developer-portal/understand/
    |   - https://getkong.org/docs/enterprise/latest/developer-portal/customization/
    |   - https://getkong.org/docs/enterprise/latest/developer-portal/authentication/
    |   - https://getkong.org/docs/enterprise/latest/developer-portal/faq/
    |
    |--------------------------------------------------------------------------
    |
    --}}

    {{!-- Custom fonts --}}
    {{!-- <link href="https://fonts.googleapis.com/css?family=Roboto" rel="stylesheet">
    <link href="//cdnjs.cloudflare.com/ajax/libs/highlight.js/9.12.0/styles/default.min.css" rel="stylesheet"> --}}

    <style>
    /*
    |--------------------------------------------------------------------------
    | Typography:
    | h1, h2, h3, h4, h5, h6, p
    |--------------------------------------------------------------------------
    |
    */

    h1 {}

    h2 {}

    h3 {}

    h4 {}

    h5 {}

    h6 {}

    p {}

    /* Header */
    #header {}

    /* Sidebar */
    #sidebar {}

    /* Footer */
    #footer {}

    /* Swagger UI */
    .swagger-ui .side-panel {}

    /*
    |--------------------------------------------------------------------------
    | Code block prismjs theme.
    | e.g. https://github.com/PrismJS/prism-themes
    |--------------------------------------------------------------------------
    |
    */

    .token.block-comment,
    .token.cdata,
    .token.comment,
    .token.doctype,
    .token.prolog {
      color: #999
    }

    .token.punctuation {
      color: #ccc
    }

    .token.attr-name,
    .token.deleted,
    .token.namespace,
    .token.tag {
      color: #e2777a
    }

    .token.function-name {
      color: #6196cc
    }

    .token.boolean,
    .token.function,
    .token.number {
      color: #f08d49
    }

    .token.class-name,
    .token.constant,
    .token.property,
    .token.symbol {
      color: #f8c555
    }

    .token.atrule,
    .token.builtin,
    .token.important,
    .token.keyword,
    .token.selector {
      color: #cc99cd
    }

    .token.attr-value,
    .token.char,
    .token.regex,
    .token.string,
    .token.variable {
      color: #7ec699
    }

    .token.entity,
    .token.operator,
    .token.url {
      color: #67cdcc
    }

    .token.bold,
    .token.important {
      font-weight: 700
    }

    .token.italic {
      font-style: italic
    }

    .token.entity {
      cursor: help
    }

    .token.inserted {
      color: green
    }

</style>
```
{% endraw %}


- **Plugins**
  - **LDAP Auth Advanced**
      - Fix an issue where the plugin fails to authenticate a user when the LDAP server doesn't return the user's password as part of the search result
      - Fix issue where the username field wasn't allowed to contain non-alaphanumeric characters
<hr/>

## 0.33-1
**Release Date:** 2018/09/05

### Notifications

- **Kong EE 0.33** inherits from **Kong CE 0.13.1**; make sure to read 0.13.1 - and 0.13.0 - changelogs:
  - [0.13.0 Changelog](https://github.com/Kong/kong/blob/master/CHANGELOG.md#0130---20180322)
  - [0.13.1 Changelog](https://github.com/Kong/kong/blob/master/CHANGELOG.md#0131---20180423)
- **Kong EE 0.33** has these notices from **Kong CE 0.13**:
  - Support for **Postgres 9.4 has been removed** - starting with 0.32, Kong Enterprise does not start with Postgres 9.4 or prior
  - Support for **Cassandra 2.1 has been deprecated, but Kong will still start** - versions beyond 0.33 will not start with Cassandra 2.1 or prior
      - **Dev Portal** requires Cassandra 3.0+
  - **Galileo - DEPRECATED**: Galileo plugin is deprecated and will reach EOL soon
- **Breaking**: Since 0.32, the `latest` tag in Kong Enterprise Docker repository **changed from CentOS to Alpine** - which might result in breakage if additional packages are assumed to be in the image pointed to by `latest`, as the Alpine image only contains a minimal set of packages installed by default

### Changes

- **Plugins**
  - **HMAC Auth**
      - Attempt signature generation without querystring arguments if the newer signature verification, that includes querystring, fails
  - **StatsD Advanced**
      - Improve performance when constructing the metrics key
      - Allow hostname to be written into the key prefix, based on a boolean plugin config flag

### Fixes

- **Core**
  - **RBAC**
      - Fix an issue where entities are not added to the role-entities table when id is not the primary key
      - Fix an issue where role-entities and role-endpoints relationships are not deleted when role is removed
      - Fix issue leading to SNI creation failure when RBAC is on
  - **Workspaces**
      - Fix an issue where authentication keys prefixed with a workspace name would be considered valid
    - **DB**
      - Cassandra
        - Fix Cassandra unique violation check on update
    - **Migrations**
      - Remove dependency on "public" schema or "pg_default" tablespaces in Postgres - such a dependency would cause migrations to fail if such tablespaces weren't being used
    - **Healthchecks**
      - Fix Host header in active healthchecks
      - Fix for connection timeouts on passive healthchecks
  - **Dev Portal**
      - Fix issue leading migrations `2018-04-10-094800_dev_portal_consumer_types_statuses` and `2018-05-08-143700_consumer_dev_portal_columns` to fail
      - Automatically log users in after registering when auto-approve is on
      - Reduce the size of the mobile breakpoint
      - Improve performance and file sizes of bundled code
      - Fix issue causing Portal to list spec files twice
      - Swagger Improvements:
          - Fix for rendering OAS 3.0 spec files
          - Ensure that page loading isn't blocked by Swagger UI rendering

- **Plugins**
  - **LDAP Auth & LDAP Auth Advanced**
      - Fix an issue where a request would fail when the password field had more than 128 characters in length
      - Make the password part of the cache key, so that an invalid credential can be cached without blocking valid credentials
  - **Zipkin**
      - Fix operation when service and/or route are missing
      - Fix cause of missing kong.credential field
      - Support for deprecated Kong "api" entity via kong.api tag
  - **Rate Limiting Advanced Plugin**
      - Fix issue preventing the plugin to correctly propagate configuration changes across Kong Nginx workers
      - Fix issue preventing the plugin to load configuration and create sync timers
      - Fix plugin name in log messages
  - **Canary**
      - Fixed the type attribute for port configuration setting
  - **Forward Proxy**
      - Fix Kong core dependency causing the access phase handle to fail
  - **Proxy Cache**
      - Fix issue leading to cache key collision in some scenarios - e.g., for requests issued by the same consumer
      - Fix cache key for Routes and Services: previously, distinct routes/services entities would be given the same cache key

## 0.33
**Release Date:** 2018/07/24

### Notifications

- **Kong EE 0.33** inherits from **Kong CE 0.13.1**; make sure to read 0.13.1 - and 0.13.0 - changelogs:
  - [0.13.0 Changelog](https://github.com/Kong/kong/blob/master/CHANGELOG.md#0130---20180322)
  - [0.13.1 Changelog](https://github.com/Kong/kong/blob/master/CHANGELOG.md#0131---20180423)
- **Kong EE 0.33** has these notices from **Kong CE 0.13**:
  - Support for **Postgres 9.4 has been removed** - starting with 0.32, Kong Enterprise does not start with Postgres 9.4 or prior
  - Support for **Cassandra 2.1 has been deprecated, but Kong will still start** - versions beyond 0.33 will not start with Cassandra 2.1 or prior
  - Additional requirements:
      - **Vitals** requires Postgres 9.5+
      - **Dev Portal** requires Cassandra 3.0+
  - **Galileo - DEPRECATED**: Galileo plugin is deprecated and will reach EOL soon
- **Breaking**: Since 0.32, the `latest` tag in Kong Enterprise Docker repository **changed from CentOS to Alpine** - which might result in breakage if additional packages are assumed to be in the image pointed to by `latest`, as the Alpine image only contains a minimal set of packages installed by default

### Changes

- **Vitals**
  - Internal proxies are no longer tracked
  - Admin API endpoint `/vitals/consumers/:username_or_id/nodes`, deprecated in 0.32, has been removed
- **Prometheus Plugin**
  - The plugin uses a dedicated shared dictionary. If you use a custom template, define the following for Prometheus:

    ```
    lua_shared_dict prometheus_metrics 5m;
    ```
- **OpenID Connect Plugin**
  - Change `config_consumer_claim` from string to array

### Features

- **Core**
  - **New RBAC implementation**, supporting both endpoint and entity-level
  access control - read the docs [here][rbac-overview]
  - **Workspaces**, allowing segmentation of Admin API entities - read the docs
  [here][workspaces-overview]. Note that workspaces are available in the API only,
  and not in the Admin GUI
- **Admin GUI**
  - Log in to the Admin GUI using Kong's own authentication plugins; supported
  plugins are key-auth, basic-auth, and ldap-auth-advanced.  Use of other
  authentication plugins has not been tested.
  - Add ability to see what plugins are configured on a consumer
- **Dev Portal**
  - Revoked Dev Portal Users/Consumers are blocked at proxy
  - Files API Improvements
  - File editor in Admin GUI
  - Consumer API usage on Dev Portal user area
- **OpenID Connect Plugin**
  - Add `config.consumer_optional`
  - Add `config.token_endpoint_auth_method`
  - Add `consumer.status` check for internal authentication
- **Forward Proxy Plugin**
  - Add support for delayed response
  - Add `via` header
- **Canary Plugin**
  - Added whitelist and blacklist options to be able to select consumers instead of having random consumers
  - Added a port parameter to be able to be set a new port for the alternate upstream
- **LDAP Auth Advanced**
  - Find consumers by `consumer_by` fields and map to ldap-auth user. This will set the authenticated consumer so that `X-Consumer-{ID, USERNAME, CUSTOM_ID}` headers are set and consumer functionality is available
  - Add fields
      - `consumer_by`: optional, default: `{username, custom_id}`
      - `consumer_optional`: optional, default: `false`
- **StatsD Plugin**
  - New plugin; see documentation [here][statsd-docs]
- **Prometheus Plugin**
  - New plugin; see documentation [here][prometheus-docs]

### Fixes

- **Core**
  - **Healthchecks**: health status no longer resets when a Target is added to an Upstream
  - **Runloop**: properly throw errors from plugins fetch
  - **DB**: fix double-wraping of `err_t` strategy error
- **Plugins**
  - Azure delayed response
  - Lambda delayed response
  - Request Termination delayed response
- **Admin GUI**
  - Fix a problem where a plugin value cannot be unset
  - Fix a problem where error messages on the login screen fail to display
- **Portal**
  - Auto-approve messaging
- **OpenID Connect Plugin**
  - Fix `kong_oauth2` `auth_method` so that it works without having to also add bearer or introspection to `config.auth_method`
  - Fix `ngx.ctx.authenticated_credential` so that it isn't set when a value with `config.credential_claim` isn't found
- **Zipkin Plugin**
  - Fix an issue with how timestamps can sometimes be encoded with scientific notation, causing the Zipkin collector to refuse some traces
- **LDAP Auth Advanced Plugin**
  - Fix require statements pointing to Kong CE's version of the plugin
  - Fix usage of the LuaJIT FFI, where an external symbol was not accessed properly, resulting in an Internal Server Error
- **Rate Limiting Advanced Plugin**
  - Fix an issue in Cassandra migrations that would stop the migration process
  - Allow existing plugin configurations without a value for the recently-introduced introduced `dictionary_name` field to use the default dictionary for the plugin - `kong_rate_limiting_counters`.
  - Customers using a custom Nginx template are advised to check if such a dictionary is defined in their template:

    ```
    lua_shared_dict kong_rate_limiting_counters 12m;
    ```
<hr/>

## 0.32
**Release Date:** 2018/05/24

### Notifications

- **Kong EE 0.32** inherits from **Kong CE 0.13.1**; make sure to read 0.13.1 - and 0.13.0 - changelogs:
  - [0.13.0 Changelog](https://github.com/Kong/kong/blob/master/CHANGELOG.md#0130---20180322)
  - [0.13.1 Changelog](https://github.com/Kong/kong/blob/master/CHANGELOG.md#0131---20180423)
- **Kong EE 0.32** has these notices from **Kong CE 0.13**:
  - Support for **Postgres 9.4 has been removed** - starting with 0.32, Kong Enterprise will not start with Postgres 9.4 or prior
  - Support for **Cassandra 2.1 has been deprecated, but Kong will still start** - versions beyond 0.33 will not start with Cassandra 2.1 or prior
  - Additional requirements:
      - **Vitals** requires Postgres 9.5+
      - **Dev Portal** requires Cassandra 3.0+
  - **Galileo - DEPRECATED**: Galileo plugin is deprecated and will reach EOL soon
- **Breaking**: The `latest` tag in Kong Enterprise Docker repository changed from CentOS to Alpine - which might result in breakage if additional packages are assumed to be in the image, as the Alpine image only contains a minimal set of packages installed
- **OpenID Connect**
  - The plugins listed below were deprecated in favor of the all-in-one openid-connect plugin:
      - `openid-connect-authentication`
      - `openid-connect-protection`
      - `openid-connect-verification`

### Changes

- **New Data Model** - Kong EE 0.32 is the first Enterprise version including the [**new model**](https://github.com/Kong/kong/blob/master/CHANGELOG.md#core-2), released with Kong CE 0.13, which includes Routes and Services
- **Rate Limiting Advanced**
  - **Breaking** - the Enterprise Rate Limiting plugin, named `rate-limiting` up to EE 0.31, was renamed `rate-limiting-advanced` and CE Rate Limiting was imported as `rate-limiting`. Any Admin API calls that were previously targeting the Enterprise Rate Limiting plugin in Kong EE up to 0.31 need to be updated to target `rate-limiting-advanced`
  - Rate Limiting Advanced, similarly to CE rate-limiting, now uses a dedicated shared dictionary named `kong_rate_limiting_counters` for its counters; if you are using a custom template, make sure to define the following shared memory zones:

    ```
    lua_shared_dict kong_rate_limiting_counters 12m;
    ```
- **Vitals**
  - Vitals uses two dedicated shared dictionaries. If you use a custom template, define the following shared memory zones for Vitals:

    ```
    lua_shared_dict kong_vitals_counters 50m;
    lua_shared_dict kong_vitals_lists     1m;
    ```
  You can remove any existing shared dictionaries that begin with `kong_vitals_`, e.g., `kong_vitals_requests_consumers`
- **OpenID Connect**
  - Remove multipart parsing of ID tokens - they were not proxy safe
  - Change expired or non-active access tokens to give `401` instead of `403`

### Features

- **Admin GUI**
  - New Listeners (Admin GUI + Developer Portal)
  - Routes and Services GUI
  - New Plugins thumbnail view
  - Healthchecks GUI
  - Syntax for form-encoded array elements
  - Dev Portal Overview tab
  - Developers management tab
- **Vitals**
  - **Status Code** tracking - GUI and API
      - Status Code groups per Cluster - counts of `1xx`, `2xx`, `3xx`, `4xx`, `5xx` groups across the cluster over time. Visible in the Admin GUI at `ADMIN_URL/vitals/status-codes`
      - Status Codes per Service - count of individual status codes correlated to a particular service. Visible in the Admin GUI at `ADMIN_URL/services/{service_id}`
      - Status Codes per Route - count of individual status codes correlated to a particular route. Visible in the Admin GUI at `ADMIN_URL/routes/{route_id}`
      - Status Codes per Consumer and Route - count of individual status codes returned to a given consumer on a given route.  Visible in the Admin GUI at `ADMIN_URL/consumers/{consumer_id}`
- **Dev Portal**
  - Code Snippets
  - Developer "request access" full life-cycle
  - Default Dev Portal included in Kong distributions (with default theme)
  - Authentication on Dev Portal out of box (uncomment in Kong.conf)
  - Docs for Routes/Services for Dev Portal
  - Docs for Admin API
  - **Requires Migration** - `/files` endpoint is now protected by RBAC
- **Plugins**
  - **Rate Limiting Advanced**: add a `dictionary_name` configuration, to allow using a custom dictionary for storing counters
  - **Requires Migration - Rate Limiting CE** is now included in EE
  - **Request Transformer CE** is now included in EE
  - **Edge Compute**: plugin-based, Lua-only preview
  - **Proxy Cache**: Customize the cache key, selecting specific headers or query params to be included
  - **Opentracing Plugin**: Kong now adds detailed spans to Zipkin and Jaeger distributed tracing tools
  - **Azure Functions Plugin**: Invoke Azure functions from Kong
  - **LDAP Advanced**: LDAP plugin with augmented ability to search by LDAP fields
- **OpenID Connect**
  - Add `self_check` function to validate that OIDC discovery information can be downloaded
  - Bearer token is now looked up on `Access-Token` and `X-Access-Token` headers in addition to Authorization Bearer header (query and body args are supported as before)
  - JWKs are rediscovered and the new keys are cached cluster wide (works better with keys rotation schemes)
  - Admin API does self-check for discovery endpoint when the plugin is added and reports possible errors back
  - Add configuration directives
      - `config.extra_jwks_uris`
      - `config.credential_claim`
      - `config.session_storage`
      - `config.session_memcache_prefix`
      - `config.session_memcache_socket`
      - `config.session_memcache_host`
      - `config.session_memcache_port`
      - `config.session_redis_prefix`
      - `config.session_redis_socket`
      - `config.session_redis_host`
      - `config.session_redis_port`
      - `config.session_redis_auth`
      - `config.session_cookie_lifetime`
      - `config.authorization_cookie_lifetime`
      - `config.forbidden_destroy_session`
      - `config.forbidden_redirect_uri`
      - `config.unauthorized_redirect_uri`
      - `config.unexpected_redirect_uri`
      - `config.scopes_required`
      - `config.scopes_claim`
      - `config.audience_required`
      - `config.audience_claim`
      - `config.discovery_headers_names`
      - `config.discovery_headers_values`
      - `config.introspect_jwt_tokens`
      - `config.introspection_hint`
      - `config.introspection_headers_names`
      - `config.introspection_headers_values`
      - `config.token_exchange_endpoint`
      - `config.cache_token_exchange`
      - `config.bearer_token_param_type`
      - `config.client_credentials_param_type`
      - `config.password_param_type`
      - `config.hide_credentials`
      - `config.cache_ttl`
      - `config.run_on_preflight`
      - `config.upstream_headers_claims`
      - `config.upstream_headers_names`
      - `config.downstream_headers_claims`
      - `config.downstream_headers_names`

### Fixes

- **Core**
  - **Healthchecks**
      - Fix an issue where updates made through `/health` or `/unhealth` wouldn't be propagated to other Kong nodes
      - Fix internal management of healthcheck counters, which corrects detection of state flapping
  - **DNS**: a number of fixes and improvements were made to Kong's DNS client library, including:
      - The ring-balancer now supports `targets` resolving to an SRV record without port information (`port=0`)
      - IPv6 nameservers with a scope in their address (eg. `nameserver fe80::1%wlan0`) will now be skipped instead of throwing errors
- **Rate Limiting Advanced**
  - Fix `failed to upsert counters` error
  - Fix issue where an attempt to acquire a lock would result in an error
  - Mitigate issue where lock acquisitions would lead to RL counters being lost
- **Proxy Cache**
  - Fix issue where proxy-cache would shortcircuit requests that resulted in a cache hit, not allowing subsequent plugins - e.g., logging plugins - to run
  - Fix issue where PATCH requests would result in a 500 response
  - Fix issue where Proxy Cache would overwrite X-RateLimit headers
- **Request Transformer**
  - Fix issue leading to an Internal Server Error in cases where the Rate Limiting plugin returned a 429 Too Many Requests response
- **AWS Lambda**
  - Fix issue where an empty array `[]` was returned as an empty object `{}`
- **Galileo - DEPRECATED**
  - Fix issue that prevented Galileo from reporting requests that were cached by proxy-cache
  - Fix issue that prevented Galileo from showing request/response bodies of requests served by proxy-cache
- **OpenID Connect**
  - Fix `exp` retrieval
  - Fix `jwt_session_cookie` verification
  - Fix consumer mapping using introspection where the claim was searched in an inexistent location
  - Fix header values when their callbacks fail to get the value - instead of setting their values as `function ...`
  - Fix `config.scopes` when set to `null` or `""` so that it doesn't add an OpenID scope forcibly, as the plugin is not only OpenID Connect only, but also OAuth2
<hr/>

## 0.31-1
**Release Date:** 2018/04/25

### Changes

- New shared dictionaries named `kong_rl_counters` and `kong_db_cache_miss` were defined in Kong’s default template - customers using custom templates are encouraged to update them to include those, as they avoid the reuse of the `kong_cache` shared dict; such a reuse is known to be one of the culprits behind `no memory` errors - see diff below
- The rate-limiting plugin now accepts a `dictionary_name` argument, which is used for temporarily storing rate-limiting counters

*NOTE*: if you use a custom Nginx configuration template, apply the following patch to your template:

```
diff --git a/kong/templates/nginx_kong.lua b/kong/templates/nginx_kong.lua
index 15682975..653a7ddd 100644
--- a/kong/templates/nginx_kong.lua
+++ b/kong/templates/nginx_kong.lua
@@ -29,7 +29,9 @@ lua_socket_pool_size ${{LUA_SOCKET_POOL_SIZE}};
 lua_max_running_timers 4096;
 lua_max_pending_timers 16384;
 lua_shared_dict kong                5m;
+lua_shared_dict kong_rl_counters   12m;
 lua_shared_dict kong_cache          ${{MEM_CACHE_SIZE}};
+lua_shared_dict kong_db_cache_miss 12m;
 lua_shared_dict kong_process_events 5m;
 lua_shared_dict kong_cluster_events 5m;
 lua_shared_dict kong_vitals_requests_consumers 50m;
```

### Fixes

- Bump mlcache to 2.0.2 and mitigates a number of issues known to be causing `no memory` errors
- Fixes an issue where boolean values (and boolean values as strings) were not correctly marshalled when using Cassandra
- Fixes an issue in Redis Sentinel configuration parsing

## 0.31
**Release Date:** 2018/03/16

Kong Enterprise 0.31 is shipped with all the changes present in Kong Community Edition 0.12.3, as well as with the following additions:

### Changes
- Galileo plugin is disabled by default in this version, needing to be explicitly enabled via the custom_plugins configuration
  - *NOTE*: If a user had the Galileo plugin applied in an older version and migrate to 0.31, Kong will fail to restart unless the user enables it via the [custom_plugins](/latest/configuration/#custom_plugins) configuration; however, it is still possible to enable the plugin per API or globally without adding it to custom_plugins
- OpenID Connect plugin:
  - Change `config.client_secret` from `required` to `optional`
- Change `config.client_id` from `required` to `optional`
- If `anonymous` consumer is not found Internal Server Error is returned instead of Forbidden
- **Breaking Change** - `config.anonymous` now behaves similarly to other plugins and doesn't halt execution or proxying (previously it was used just as a fallback for consumer mapping) and the plugin always needed valid credentials to be allowed to proxy if the client wasn't already authenticated by higher priority auth plugin
- Anonymous consumer now uses a simple cache key that is used in other plugins
- In case of auth plugins concatenation, the OpenID Connect plugin now removes remnants of anonymous

### Fixes
- **Admin GUI**
  - Remove deprecated orderlist field from Admin GUI Upstreams entity settings
  - Fix issue where Admin GUI would break when running Kong in a custom prefix
  - Fix issue where Healthchecks had a field typed as number instead of string.
  - Fix issue where Healthchecks form had incorrect default values.
  - Fix issue where table row text was overflowing and expanding the page.
  - Fix issue where notification bar in mobile view could have text overflow beyond the container.
  - Fix issue where deleting multiple entities in a list would cause the delete modal to not show.
  - Fix issue where cards on the dashboard were not evenly sized and spaced.
  - Fix issue where cards on the dashboard in certain widths could have text overflow beyond their container.
  - Fix issue where Array's on Plugin Entities were not being processed and sent to the Admin API.
  - Fix issue where Models were improperly handled when not updated and not sending default values properly.
  - Fix issue where Plugin lists were not displaying config object.
  - Fix issue where Kong was not processing SSL configuration for Admin GUI

- **OpenID Connect plugin**
  - Fixed anonymous consumer mapping

- **Vitals**

  - Correct the stats returned in the "metadata" attribute of the /vitals/consumers/:consumer_id/* endpoints
  - Correct a problem where workers get out of sync when adding their data to cache
  - Correct inconsistencies in chart axes when toggling between views or when Kong has no traffic

- **Proxy Cache**
  - Fix issue that prevented cached requests from showing up in Vitals or Total Requests graphs
  - Fixes inherited from Kong Community Edition 0.12.3.

### Features
- Admin GUI
  - Add notification bar alerting users that their license is about to expire, and has expired.
  - Add new design to vitals overview, table breakdown, and a new tabbed chart interface.
  - Add top-level vitals section to the sidebar.

- Requires migration - Vitals
  - New datastore support: Cassandra 2.1+
  - Support for averages for Proxy Request Latency and Upstream Latency

- Requires migration - Dev Portal
  - Not-production-ready feature preview of:
    - "Public only" Portal - no authentication (eg. the portal is fully accessible to anyone who can access it)
    - Authenticated Portal - Developers must log in, and then they can see what they are entitled to see
<hr/>

## 0.30
**Release Date:** 2018/01/24

Kong Enterprise 0.30 is shipped with all the changes present in [Kong Community Edition 0.12.1](https://github.com/Kong/kong/blob/master/CHANGELOG.md#0121---20180118), as well as with the following additions:

### Notifications

- EE 0.30 inherits dependency **deprecation** notices from CE 0.12. See the "Deprecation Notes" section of Kong 0.12.0 changelog
- ⚠️ By default, the Admin API now only listens on the local interface. We consider this change to be an improvement in the default security policy of Kong. If you are already using Kong, and your Admin API still binds to all interfaces, consider updating it as well. You can do so by updating the `admin_listen` configuration value, like so: `admin_listen = 127.0.0.1:8001`.

- 🔴 Note to Docker users: Beware of this change as you may have to ensure that your Admin API is reachable via the host's interface. You can use the `-e KONG_ADMIN_LISTEN` argument when provisioning your container(s) to update this value; for example, `-e KONG_ADMIN_LISTEN=0.0.0.0:8001`.

### Changes
- **Renaming of Enterprise plugin**
  - `request-transformer` becomes `request-transformer-advanced`

- **Rate-limiting** plugin
  - Change default `config.identifier` in EE's from `ip` to `consumer`

- **Vitals**
  - Aggregate minutes data at the same time as seconds data
  - **Breaking Change:** Replace previous Vitals API (part of the Admin API) with new version. **Not backwards compatible.**
  - **Upgrading from Kong EE (0.29) will result in the loss of previous Vitals data**

- **Admin GUI**
  - Vitals chart settings stored in local storage
  - Improve vital chart legends
  - Change Make A Wish email to <a href="mailto:wish@konghq.com`>wish@konghq.com</a>

- **OpenID Connect Plugins**
  - Change `config.login_redirect_uri` from `string` to `array`
  - Add new configuration parameters
    - config.authorization_query_args_client
    - config.client_arg
    - config.logout_redirect_uri
    - config.logout_query_arg
    - config.logout_post_arg
    - config.logout_uri_suffix
    - config.logout_methods
    - config.logout_revoke
    - config.revocation_endpoint
    - config.end_session_endpoint

- **OpenID Connect Library**
  - Function `authorization:basic` now return as a third parameter, the grant type if one was found - previously, it returned parameter location in HTTP request
  - Issuer is no longer verified on discovery as some IdPs report different value (it is still verified with claims verification)

**Added**

- New **Canary Release plugin**

- Vitals
  - Addition of "node-specific" dimension for previously-released metrics (Kong Request Latency and Datastore Cache)
  - New metrics and dimensions:
    - **Request Count per Consumer**, by Node or Cluster
    - **Total Request Count**, by Node or Cluster
    - **Upstream Latency** (the time between a request being sent upstream by Kong, and the response being received by Kong), by Node or Cluster
  - All new metrics and dimensions accessible in **Admin GUI and API**
  - **Important limitations and notifications:**
    - PostgreSQL 9.5+ only - no Cassandra support yet
    - Upgrading from the previous version of Kong EE will result in all historic Vitals data being dropped
    - The previous Vitals API (which is part of the Admin API) is replaced with a new, better one (the old API disappears, and there is no backwards compatibility)

  - **Proxy Cache**
    - Implement Redis (stand-alone and Sentinel) caching of proxy cache entities

  - **Enterprise Rate Limiting**
    - Provide **fixed-window** quota rate limiting (which is essentially what the CE rate-limiting plugin does) in addition to the current sliding window rate limiting
    - Add *hide_client_headers* configuration to disable response headers returned by the rate limiting plugin

  - **Admin GUI**
    - Addition of **"Form Control Grouping"** for the new Upstream health-check configuration options.
    - Add **Healthy** or **Unhealthy** buttons for the new health-check functionality on Upstream Targets table.
    - Add **Hostname** and **Hostname + Id** reporting and labeling functionality to Vitals components.
    - Add **Total Requests per Consumer** chart to individual consumer pages.
    - Add **Total Requests** and **Upstream Latency** charts to the Vitals page.
    - Add information dialogs for vital charts next to chart titles.
    - Introduced **Total Requests** chart on Dashboard.
    - Automatically saves chart preferences and restores on reload.

  - **OpenID Connect plugins**
    - Support passing dynamic arguments to authorization endpoint from client
    - Support logout with optional revocation and RP-initiated logout

  - Features inherited from [Kong Community Edition 0.12.0](https://github.com/Kong/kong/blob/master/CHANGELOG.md#added) - includes:
    - Health checks
    - Hash-based load balancing
    - Logging plugins track unauthorized and rate-limited requests
    - And more...

### Fixes
- **Proxy Cache**
  - Better handling of input configuration data types. In some cases configuration sent from the GUI would case requests to be bypassed when they should have been cached.

- **OAuth2 Introspection**
  - Improved error handling in TCP/HTTP connections to the introspection server.

- **Vitals**
  - Aggregating minutes at the same time as seconds are being written.
  - Returning more than one minute's worth of seconds data.

- **Admin GUI**
  - Input type for Certificates is now a text area box.
  - Infer types based on default values and object type from the API Schema for Plugins.

- Fixes inherited from Kong Community Edition 0.12.0.

---

[rbac-overview]: /enterprise/0.33-x/rbac/overview
[workspaces-overview]: /enterprise/0.33-x/workspaces/overview
[statsd-docs]: /enterprise/0.33-x/plugins/statsd-advanced
[prometheus-docs]: /plugins/prometheus<|MERGE_RESOLUTION|>--- conflicted
+++ resolved
@@ -6,21 +6,6 @@
 ## 0.36-2
 **Release Date:** 2019/8/30
 
-<<<<<<< HEAD
-### Notifications
-- **Kong Enterprise 0.36** inherits from **Kong 1.2.1**; read the
-[Kong Changelog](https://github.com/Kong/kong/blob/1.3.0rc1/CHANGELOG.md#121)
-for details.
-
-### Features
-
-#### Dev Portal
-  - Add `custom_id` field to developers to allow easier mapping 
-
-#### Plugins
-  - **Request-transformer**
-    - Allow rendering values from kong.ctx.shared
-=======
 ### Features
 
 #### Dev Portal
@@ -29,29 +14,10 @@
 #### Plugins
 - **Request-transformer**
   - Allows rendering values from kong.ctx.shared
->>>>>>> 1ee9b991
 
 ### Fixes
 
 #### Plugins
-<<<<<<< HEAD
-  - **Rate Limiting Advanced**
-    - Fix an issue where user failed to import Rate Limiting Advanced
-    declarative YAML file via `kong config db_import`
-
-#### Core
-  - **Workspaces**
-    - Fix and issue where user can rename a workspace with `PUT` request
-  - **Migrations**
-    - Fix an issue where migration from 0.35-x to 0.36-x making plugin `protocols`
-    field mandtory durin `PATCH` request.
-    - Fix an issue where unique fields of entites are not migrated properly when
-    migrating from Kong CE to EE using CLI `kong migrations migrate-community-to-enterprise`
-  - **Vitals**
-    - Fix an issue where Kong fails to remove old stats table when they are not part of public
-    schema 
-  
-=======
 - **Rate Limiting Advanced**
   - Fixes an issue where user failed to import Rate Limiting Advanced
   declarative YAML file via `kong config db_import`
@@ -68,41 +34,10 @@
   - Fixes an issue where Kong fails to remove old stats table when they are not part of public
   schema 
 
->>>>>>> 1ee9b991
 
 ## 0.36-1
 **Release Date:** 2019/8/19
 
-<<<<<<< HEAD
-### Notifications
-- **Kong Enterprise 0.36** inherits from **Kong 1.2.1**; read the
-[Kong Changelog](https://github.com/Kong/kong/blob/1.3.0rc1/CHANGELOG.md#121)
-for details.
-
-### Fixes
-
-- Fixes for NGINX CVEs: [CVE-2018-16843](https://nvd.nist.gov/vuln/detail/CVE-2018-16843), [CVE-2018-16844](https://nvd.nist.gov/vuln/detail/CVE-2018-16844), [CVE-2019-9511](https://nvd.nist.gov/vuln/detail/CVE-2019-9511), [CVE-2019-9513](https://nvd.nist.gov/vuln/detail/CVE-2019-9513), and [CVE-2019-9516](https://nvd.nist.gov/vuln/detail/CVE-2019-9516)
-- Fix: Enterprise will not start if configured with a stream listen directive
-- Fix: LuaPath not correctly configured and prevents use of Luarocks
-
-
-## 0.36
-**Release Date:** 2019/8/5
-
-### Notifications
-- **Kong Enterprise 0.36** inherits from **Kong 1.2.1**; read the
-[Kong Changelog](https://github.com/Kong/kong/blob/1.3.0rc1/CHANGELOG.md#121)
-for details.
-
-### Features
-
-#### Core
-
-- Adds support for [`db_cache_warmup_entities`](/1.2.x/configuration/#db_cache_warmup_entities), 
-which allows Kong to pre-load all necessary entries into Kong nodes' memory on start.
-- Provides support in declarative configuration for **Workspaces** and **RBAC**.
-- Provides support for the Redis Cluster library.
-=======
 ### Fixes
 
 - Fixes NGINX CVEs:
@@ -274,7 +209,6 @@
 - Proper support for `PUT /{entities}/{entity}/plugins/{plugin}`
 - Fix Admin API inferencing of map types using form-encoded
 - Accept UUID-like values in `/consumers?custom_id=`
->>>>>>> 1ee9b991
 
 #### Dev Portal
 
@@ -304,12 +238,6 @@
   - New `custom_claims_forward` configuration list of additional claims. The 
   **introspection endpoint request** will return this list to forward as headers 
   to the **upstream service request**.
-<<<<<<< HEAD
-
-
-
-### Fixes
-=======
 - basic-auth, ldap-auth, key-auth, jwt, hmac-auth: fixed
   status code for unauthorized requests: they now return HTTP 401
   instead of 403
@@ -334,7 +262,6 @@
 - ldap-auth: ensure TLS connections are reused.
 - oauth2: ensured access tokens preserve their `token_expiration` value when
   migrating from previous Kong versions.
->>>>>>> 1ee9b991
 
 #### Workspaces
 
@@ -355,13 +282,6 @@
 - Fixes a bug in the sign-up meta fields that caused data to disappear when a **Developer** is updated.
 - Fixes an issue where clicking on a **Developer** after clicking the credentials section ACL causes a 500 error.
 
-<<<<<<< HEAD
-#### Plugins
-
-- **Upstream-tls**
-  - Fixes an issue where bundled **certificates** in PEM format were not loaded into 
-  the certificate store correctly.
-=======
 #### CLI
 
 - Fix `kong db_import` to support inserting entities without specifying a UUID
@@ -369,7 +289,6 @@
   Services) can have their primary key omitted.
 - The `kong migrations [up|finish] -f` commands does not run anymore if there
   are no previously executed migrations.
->>>>>>> 1ee9b991
 
 ### Changes
 
