---
id: homepage
title_override: Kong - Open-Source Microservice and API Management Layer
layout: default
---

<section class="section intro-section">
  <div class="container">
    <div class="row">
      <div class="one-half column">
        <h2><a href="/plugins">Secure, Manage &amp; Extend your&nbsp;APIs and Microservices</a></h2>
        <p><a href="/plugins">The open-source management layer for APIs, delivering high performance and reliability.</a></p>
        <p>
          <a href="/install" class="button button-primary button-large" data-analytics='{"event": "Clicked download", "type": "button", "location": "home page top"}'>Quick Start</a>
          <a href="#comparison" class="button button-dark button-large scroll-to">Why Kong?</a>
        </p>
      </div>
      <div class="one-half column">
        <figure>
          <a href="/plugins">
            <img src="/assets/images/homepage/intro-illustration.png" width="480" height="355" alt="Kong API management layer illustration"/>
          </a>
        </figure>
      </div>
    </div>
  </div>
</section>

<div class="alert alert-warning">
  <div class="container">
<<<<<<< HEAD
    <a href="/install">Kong 0.8.1</a> with PostgreSQL support has been released - <a href="https://www.eventbrite.com/e/kongdetroit-presented-by-mashape-registration-25362289290" target="_blank">Join our meetup</a> in Detroit on June 8th! - Check our <a href="https://www.mashape.com/webinar/?name=kong" target="_blank">Kong Webinar</a>
    <!--<a href="https://www.mashape.com/webinar/?name=kong" target="_blank">Register for our next webinar</a>, for a hands-on demo of Kong-->
=======
    <a href="/install">Kong 0.8.2</a> with PostgreSQL support has been released - <a href="https://www.mashape.com/webinar/?name=kong" target="_blank">Register for our next webinar</a>, for a hands-on demo of Kong
>>>>>>> 3956992a
  </div>
</div>

<section class="section features-section">
  <div class="container">
    <div class="row">
      <div class="four columns">
        <h4>RESTful Interface</h4>
        <a href="/docs">
          <img src="/assets/images/homepage/rest-interface.png" alt="Kong RESTful interface"/>
        </a>
        <p>Built on top of NGINX, Kong can be fully operated with a simple and easy to use RESTful API.</p>
      </div>
      <div class="four columns">
        <h4>Plugin Oriented </h4>
        <a href="/plugins">
          <img src="/assets/images/homepage/plugin-oriented.png" alt="Kong plugins"/>
        </a>
        <p>Put your services behind Kong and add powerful functionality through Kong Plugins, in one command. </p>
      </div>
      <div class="four columns">
        <h4>Platform Agnostic</h4>
        <a href="/install">
          <img src="/assets/images/homepage/platform-agnostic.png" alt="Platforms supported by Kong"/>
        </a>
        <p>Kong can run anywhere, in the cloud or on-premise - in a single, hybrid or multi-datacenter setup.</p>
      </div>
    </div>
  </div>
</section>

<section class="section testimonials-section">
  <figure class="testimonials-photo">
    <img src="/assets/images/homepage/owen-garrett.jpg" width="64" height="64" alt="Owen Garrett" />
  </figure>
  <div class="container">
    <blockquote class="testimonials-quote">
      <p>Kong allows developers to reduce complexity and deployment times in implementing an API solution on NGINX.</p>
      <cite>Owen Garrett, <span class="company">NGINX Head of Products</span></cite>
    </blockquote>
  </div>
</section>

<section class="section get-started-section">
  <header class="section-header">
    <h2>Get Started in 1 Minute</h2>
  </header>

  <div class="container">
    <div class="row">
      <div class="one-half column">
        <ol>
          <li>
            <h4>Add your API on Kong</h4>
            <p>After <a href="/install">installing</a> and starting Kong, use the Admin API on port 8001 to add a new API. Kong will route every incoming request with the specified public DNS to the associated target URL.<br/><br/></p>
          </li>
          <li>
            <h4>Add Plugins on the API</h4>
            <p>Then add extra functionality by using <a href="/plugins">Kong Plugins</a>. You can also create your own plugins.</p>
          </li>
          <li>
            <h4>Make a Request</h4>
            <p>...and then you can consume the API on port 8000 by requesting the public DNS specified. In production point the public DNS to Kong. It also supports URL path routing.</p>
          </li>
        </ol>
      </div>
      <div class="one-half column">
        <div class="highlight">
          <pre><code class="language-bash" data-lang="bash"><span class="nv">$ </span>curl -i -X POST <span class="se">\</span>
  --url http://localhost:8001/apis/ <span class="se">\</span>
  --data <span class="s1">'request_host=test.com'</span> <span class="se">\</span>
  --data <span class="s1">'request_host=mockbin.com'</span></code></pre>
        </div>

        <div class="highlight">
          <pre><code class="language-bash" data-lang="bash"><span class="nv">$ </span>curl -i -X POST <span class="se">\</span>
  --url http://localhost:8000/apis/test.com/plugins/ <span class="se">\</span>
  --data <span class="s1">'name=rate-limiting'</span> <span class="se">\</span>
  --data <span class="s1">'config.minute=100'</span></code></pre>
        </div>

        <div class="highlight">
          <pre><code class="language-bash" data-lang="bash"><span class="nv">$ </span>curl -i -X GET <span class="se">\</span>
  --url http://localhost:8000/ <span class="se">\</span>
  --header <span class="s1">'Host: test.com'</span></code></pre>
        </div>

      </div>
    </div>
  </div>
</section>

<section id="comparison" class="section comparison-section">
  <header class="section-header">
    <h2>Orchestrate Common Functionality</h2>
  </header>

  <div class="container">
    <div class="row">
      <div class="one-half column">
        <h4>Legacy Architecture</h4>

        <figure>
          <img src="/assets/images/homepage/diagram-left.png" alt="Complex API architecture without Kong"/>
        </figure>

        <div class="alert alert-danger">
          <span class="fa fa-close"></span>
          Common functionality is duplicated across multiple services
        </div>
        <div class="alert alert-danger">
          <span class="fa fa-close"></span>
          Systems tend to be monolithic and hard to maintain
        </div>
        <div class="alert alert-danger">
          <span class="fa fa-close"></span>
          Difficult to expand without impacting other services
        </div>
        <div class="alert alert-danger">
          <span class="fa fa-close"></span>
          Productivity is inefficient because of system constraints
        </div>
      </div>
      <div class="one-half column">
        <h4>Kong Architecture</h4>

        <figure>
          <img src="/assets/images/homepage/diagram-right.png" alt="Simple API architecture with Kong API Management"/>
        </figure>

        <div class="alert alert-success">
          <span class="fa fa-check"></span>
          Kong centralizes and unifies functionality into one place
        </div>
        <div class="alert alert-success">
          <span class="fa fa-check"></span>
          Build efficient distributed architectures ready to scale
        </div>
        <div class="alert alert-success">
          <span class="fa fa-check"></span>
          Expand functionality from one place with a simple command
        </div>
        <div class="alert alert-success">
          <span class="fa fa-check"></span>
          Your team is focused on the product, Kong does the REST
        </div>
      </div>
    </div>
  </div>
</section><|MERGE_RESOLUTION|>--- conflicted
+++ resolved
@@ -28,12 +28,7 @@
 
 <div class="alert alert-warning">
   <div class="container">
-<<<<<<< HEAD
-    <a href="/install">Kong 0.8.1</a> with PostgreSQL support has been released - <a href="https://www.eventbrite.com/e/kongdetroit-presented-by-mashape-registration-25362289290" target="_blank">Join our meetup</a> in Detroit on June 8th! - Check our <a href="https://www.mashape.com/webinar/?name=kong" target="_blank">Kong Webinar</a>
-    <!--<a href="https://www.mashape.com/webinar/?name=kong" target="_blank">Register for our next webinar</a>, for a hands-on demo of Kong-->
-=======
     <a href="/install">Kong 0.8.2</a> with PostgreSQL support has been released - <a href="https://www.mashape.com/webinar/?name=kong" target="_blank">Register for our next webinar</a>, for a hands-on demo of Kong
->>>>>>> 3956992a
   </div>
 </div>
 
