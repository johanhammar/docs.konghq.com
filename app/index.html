---
id: homepage
title_override: Kong - Open-Source Microservice and API Management Layer
layout: default
---

<section class="section intro-section">
  <div class="container">
    <div class="row">
      <div class="one-half column">
        <h2><a href="/plugins">Secure, Manage &amp; Extend your&nbsp;APIs and Microservices</a></h2>
        <p><a href="/plugins">The open-source management layer for APIs, delivering high performance and reliability.</a></p>
        <p>
          <a href="/download" class="button button-primary button-large" data-analytics='{"event": "Clicked download", "type": "button", "location": "home page top"}'>Quick Start</a>
          <a href="#comparison" class="button button-dark button-large scroll-to">Why Kong?</a>
        </p>
      </div>
      <div class="one-half column">
        <figure>
          <a href="/plugins">
            <img src="/assets/images/homepage/intro-illustration.png" width="480" height="355" alt="Kong API management layer illustration"/>
          </a>
        </figure>
      </div>
    </div>
  </div>
</section>

<div class="alert alert-warning">
  <div class="container">
<<<<<<< HEAD
    <a href="/download">
    July 20th, 2015 - Version 0.4.0 has been released!
=======
    <a href="http://www.meetup.com/The-Mashape-API-Developer-Community/events/223323734/" target="_blank">
      July 16th, 2015 - Join the next KONG meetup in San Francisco
>>>>>>> 62adfece
    </a>
  </div>
</div>

<section class="section features-section">
  <div class="container">
    <div class="row">
      <div class="four columns">
        <h4>RESTful Interface</h4>
        <a href="/docs">
          <img src="/assets/images/homepage/rest-interface.png" alt="Kong RESTful interface"/>
        </a>
        <p>Built on top of NGINX, Kong can be fully operated with a simple and easy to use RESTful API.</p>
      </div>
      <div class="four columns">
        <h4>Plugin Oriented </h4>
        <a href="/plugins">
          <img src="/assets/images/homepage/plugin-oriented.png" alt="Kong plugins"/>
        </a>
        <p>Put your services behind Kong and add powerful functionality through Kong Plugins, in one command. </p>
      </div>
      <div class="four columns">
        <h4>Platform Agnostic</h4>
        <a href="/download">
          <img src="/assets/images/homepage/platform-agnostic.png" alt="Platforms supported by Kong"/>
        </a>
        <p>Kong can run anywhere, in the cloud or on-premise - in a single, hybrid or multi-datacenter setup.</p>
      </div>
    </div>
  </div>
</section>

<section class="section testimonials-section">
  <figure class="testimonials-photo">
    <img src="/assets/images/homepage/owen-garrett.jpg" width="64" height="64" alt="Owen Garrett" />
  </figure>
  <div class="container">
    <blockquote class="testimonials-quote">
      <p>Kong allows developers to reduce complexity and deployment times in implementing an API solution on NGINX.</p>
      <cite>Owen Garrett, <span class="company">NGINX Head of Products</span></cite>
    </blockquote>
  </div>
</section>

<section class="section get-started-section">
  <header class="section-header">
    <h2>Get Started in 1 Minute</h2>
  </header>

  <div class="container">
    <div class="row">
      <div class="one-half column">
        <ol>
          <li>
            <h4>Start Kong</h4>
            <p>After <a href="/download">installing</a> Kong, run 'kong start' to start the server.<br/><br/></p>
          </li>
          <li>
            <h4>Add Your API to Kong</h4>
            <p>Using Kong's RESTful interface on port 8001 you can add a new API. Kong will route every incoming request with the specified public DNS to the associated target URL.<br/><br/></p>
          </li>
          <li>
            <h4>Make a Request</h4>
            <p>...and then you can consume the API by requesting the public DNS specified. In production point the public DNS to Kong.</p>
          </li>
        </ol>
      </div>
      <div class="one-half column">
        <div class="highlight">
          <pre><code class="language-bash" data-lang="bash"><span class="nv">$ </span>kong start</code></pre>
        </div>

        <div class="highlight">
          <pre><code class="language-bash" data-lang="bash"><span class="nv">$ </span>curl -i -X POST <span class="se">\</span>
  --url http://localhost:8001/apis/ <span class="se">\</span>
  --data <span class="s1">'name=mockbin'</span> <span class="se">\</span>
  --data <span class="s1">'target_url=http://mockbin.com/'</span> <span class="se">\</span>
  --data <span class="s1">'public_dns=mockbin.com'</span></code></pre>
        </div>

        <div class="highlight">
          <pre><code class="language-bash" data-lang="bash"><span class="nv">$ </span>curl -i -X GET <span class="se">\</span>
  --url http://localhost:8000/ <span class="se">\</span>
  --header <span class="s1">'Host: mockbin.com'</span></code></pre>
        </div>
      </div>
    </div>
  </div>
</section>

<section id="comparison" class="section comparison-section">
  <header class="section-header">
    <h2>Orchestrate Common Functionality</h2>
  </header>

  <div class="container">
    <div class="row">
      <div class="one-half column">
        <h4>Current Architecture</h4>

        <figure>
          <img src="/assets/images/homepage/diagram-left.png" alt="Complex API architecture without Kong"/>
        </figure>

        <div class="alert alert-danger">
          <span class="fa fa-close"></span>
          Common functionality is duplicated across multiple services
        </div>
        <div class="alert alert-danger">
          <span class="fa fa-close"></span>
          Systems tend to be monolithic and hard to maintain
        </div>
        <div class="alert alert-danger">
          <span class="fa fa-close"></span>
          Difficult to expand without impacting other services
        </div>
        <div class="alert alert-danger">
          <span class="fa fa-close"></span>
          Productivity is inefficient because of system constraints
        </div>
      </div>
      <div class="one-half column">
        <h4>Kong Architecture</h4>

        <figure>
          <img src="/assets/images/homepage/diagram-right.png" alt="Simple API architecture with Kong API Management"/>
        </figure>

        <div class="alert alert-success">
          <span class="fa fa-check"></span>
          Kong centralizes and unifies functionality into one place
        </div>
        <div class="alert alert-success">
          <span class="fa fa-check"></span>
          Build efficient distributed architectures ready to scale
        </div>
        <div class="alert alert-success">
          <span class="fa fa-check"></span>
          Expand functionality from one place with a simple command
        </div>
        <div class="alert alert-success">
          <span class="fa fa-check"></span>
          Your team is focused on the product, Kong does the REST
        </div>
      </div>
    </div>
  </div>
</section><|MERGE_RESOLUTION|>--- conflicted
+++ resolved
@@ -28,13 +28,8 @@
 
 <div class="alert alert-warning">
   <div class="container">
-<<<<<<< HEAD
     <a href="/download">
     July 20th, 2015 - Version 0.4.0 has been released!
-=======
-    <a href="http://www.meetup.com/The-Mashape-API-Developer-Community/events/223323734/" target="_blank">
-      July 16th, 2015 - Join the next KONG meetup in San Francisco
->>>>>>> 62adfece
     </a>
   </div>
 </div>
