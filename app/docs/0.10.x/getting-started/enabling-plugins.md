---
title: Enabling Plugins
---

# Enabling Plugins

<div class="alert alert-warning">
  <strong>Before you start:</strong>
  <ol>
    <li>Make sure you've <a href="/install/">installed Kong</a> - It should only take a minute!</li>
    <li>Make sure you've <a href="/docs/{{page.kong_version}}/getting-started/quickstart">started Kong</a>.</li>
    <li>Also, make sure you've <a href="/docs/{{page.kong_version}}/getting-started/adding-your-api">added your API to Kong</a>.</li>
  </ol>
</div>

<<<<<<< HEAD
In this section, you'll learn how to configure plugins. One of the core
principals of Kong is its extensibility through [plugins][plugins]. Plugins
allow you to easily add new features to your API or make your API easier to
manage.

As an example, we'll have you configure the [key-auth][key-auth] plugin to add
authentication to your API.
=======
In this section, you'll learn how to configure Kong plugins. One of the core principles of Kong is its extensibility through [plugins][plugins]. Plugins allow you to easily add new features to your API or make your API easier to manage.

In the steps below you will configure the [key-auth][key-auth] plugin to add authentication to your API. Prior to the addition of this plugin, **all** requests to your API would be proxied upstream. Once you add and configure this plugin, **only** requests with the correct API key(s) will be proxied - all other requests will be rejected by Kong, thus protecting your upstream service from unauthorized use.
>>>>>>> c0e097ed

1. ### Configure the key-auth plugin for your API

    Issue the following cURL request on the previously created API named
    `example-api`:

    ```bash
    $ curl -i -X POST \
      --url http://localhost:8001/apis/example-api/plugins/ \
      --data 'name=key-auth'
    ```

    **Note:** This plugin also accepts a `config.key_names` parameter, which
    defaults to `[apikey]`. It is a list of headers and parameters names (both
    are supported) that are supposed to contain the API key during a request.

2. ### Verify that the plugin is properly configured

    Issue the following cURL request to verify that the [key-auth][key-auth]
    plugin was properly configured on the API:

    ```bash
    $ curl -i -X GET \
      --url http://localhost:8000/ \
      --header 'Host: example.com'
    ```

    Since you did not specify the required `apikey` header or parameter, the
    response should be `403 Forbidden`:

    ```http
    HTTP/1.1 403 Forbidden
    ...

    {
      "message": "Your authentication credentials are invalid"
    }
    ```

### Next Steps

Now that you've configured the **key-auth** plugin lets learn how to add
consumers to your API so we can continue proxying requests through Kong.

Go to [Adding Consumers &rsaquo;][adding-consumers]

[CLI]: /docs/{{page.kong_version}}/cli
[API]: /docs/{{page.kong_version}}/admin-api
[key-auth]: /plugins/key-authentication
[plugins]: /plugins
[configuration]: /docs/{{page.kong_version}}/configuration
[adding-consumers]: /docs/{{page.kong_version}}/getting-started/adding-consumers<|MERGE_RESOLUTION|>--- conflicted
+++ resolved
@@ -13,19 +13,17 @@
   </ol>
 </div>
 
-<<<<<<< HEAD
-In this section, you'll learn how to configure plugins. One of the core
-principals of Kong is its extensibility through [plugins][plugins]. Plugins
+In this section, you'll learn how to configure Kong plugins. One of the core
+principles of Kong is its extensibility through [plugins][plugins]. Plugins
 allow you to easily add new features to your API or make your API easier to
 manage.
 
-As an example, we'll have you configure the [key-auth][key-auth] plugin to add
-authentication to your API.
-=======
-In this section, you'll learn how to configure Kong plugins. One of the core principles of Kong is its extensibility through [plugins][plugins]. Plugins allow you to easily add new features to your API or make your API easier to manage.
-
-In the steps below you will configure the [key-auth][key-auth] plugin to add authentication to your API. Prior to the addition of this plugin, **all** requests to your API would be proxied upstream. Once you add and configure this plugin, **only** requests with the correct API key(s) will be proxied - all other requests will be rejected by Kong, thus protecting your upstream service from unauthorized use.
->>>>>>> c0e097ed
+In the steps below you will configure the [key-auth][key-auth] plugin to add
+authentication to your API. Prior to the addition of this plugin, **all**
+requests to your API would be proxied upstream. Once you add and configure this
+plugin, **only** requests with the correct API key(s) will be proxied - all
+other requests will be rejected by Kong, thus protecting your upstream service
+from unauthorized use.
 
 1. ### Configure the key-auth plugin for your API
 
@@ -72,9 +70,6 @@
 
 Go to [Adding Consumers &rsaquo;][adding-consumers]
 
-[CLI]: /docs/{{page.kong_version}}/cli
-[API]: /docs/{{page.kong_version}}/admin-api
 [key-auth]: /plugins/key-authentication
 [plugins]: /plugins
-[configuration]: /docs/{{page.kong_version}}/configuration
 [adding-consumers]: /docs/{{page.kong_version}}/getting-started/adding-consumers