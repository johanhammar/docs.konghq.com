---
title: Admin API

api_body: |
    Attribute | Description
    ---:| ---
    `name`<br>*optional* | The API name. If none is specified, will default to the `public_dns`.
    `public_dns`<br>*semi-optional* | The public DNS address that points to your API. For example, `mockbin.com`. At least `public_dns` or `path` or both should be specified.
    `path`<br>*semi-optional* | The public path that points to your API. For example, `/someservice`. At least `public_dns` or `path` or both should be specified.
    `strip_path`<br>*optional* | Strip the `path` value before proxying the request to the final API. For example a request made to `/someservice/hello` will be resolved to `target_url/hello`. By default is `false`.
    `target_url` | The base target URL that points to your API server, this URL will be used for proxying requests. For example, `https://mockbin.com`.

consumer_body: |
    Attributes | Description
     ---:| ---
    `username`<br>**semi-optional** | The username of the consumer. You must send either this field or `custom_id` with the request.
    `custom_id`<br>**semi-optional** | Field for storing an existing ID for the consumer, useful for mapping Kong with users in your existing database. You must send either this field or `username` with the request.

plugin_configuration_body: |
    Attributes | Description
     ---:| ---
    `name` | The name of the Plugin that's going to be added. Currently the Plugin must be installed in every Kong instance separately.
    `consumer_id`<br>*optional* | The unique identifier of the consumer that overrides the existing settings for this specific consumer on incoming requests.
    `value.{property}` | The configuration properties for the Plugin which can be found on the plugins documentation page in the [Plugin Gallery](/plugins).
---

# Kong Admin API

Kong comes with an **internal** RESTful API for administration purposes. API commands can be run on any node in the cluster, and Kong will keep the configuration consistent across all nodes.

- The RESTful Admin API listens on port `8001` by default.

## Supported Content Types

The Admin API accepts 2 content types on every endpoint:

- **x-www-form-urlencoded**

Simple enough for basic request bodies, you will probably use it most of the time. Note that when sending nested values, Kong expects nested objects to be referenced with dotted keys. Example:

```
value.limit=10&value.period=seconds
```

- **application/json**

Handy for complex bodies (ex: complex plugin configuration), in that case simply send a JSON representaton of the data you want to send. Example:

```json
{
    "value": {
        "limit": 10,
        "period": "seconds"
    }
}
```

---

<<<<<<< HEAD
## Monitoring Endpoint

Kong exposes a simple monitoring endpoint that provides some basic information about the connections being processed by the underlying nginx process. Because Kong is built on top of nginx, every existing nginx monitoring tool or agent can also be used.
=======
## Informations routes

### Retrieve node informations

Retrieve installation details about a node.

#### Endpoint

<div class="endpoint get">/</div>

#### Response

```
HTTP 200 OK
```

```json
{
    "hostname": "",
    "lua_version": "LuaJIT 2.1.0-alpha",
    "plugins": {
        "available_on_server": [
            "ssl",
            "keyauth",
            "basicauth",
            "oauth2",
            "ratelimiting",
            "tcplog",
            "udplog",
            "filelog",
            "httplog",
            "cors",
            "request_transformer",
            "response_transformer",
            "requestsizelimiting",
            "ip_restriction",
            "mashape-analytics"
        ],
        "enabled_in_cluster": {}
    },
    "tagline": "Welcome to Kong",
    "version": "0.4.0"
}

```

---

### Retrieve node status

Retrieve usage informations about a node.
>>>>>>> 29b82b77

#### Endpoint

<div class="endpoint get">/status</div>

#### Response

```
HTTP 200 OK
```

```json
{
<<<<<<< HEAD
    "total_requests": 3,
    "connections_active": 1,
    "connections_accepted": 1,
    "connections_handled": 1,
    "connections_reading": 0,
    "connections_writing": 1,
    "connections_waiting": 0
}
```

* `total_requests`: The total number of client requests.
* `connections_active`: The current number of active client connections including Waiting connections.
* `connections_accepted`: The total number of accepted client connections.
* `connections_handled`: The total number of handled connections. Generally, the parameter value is the same as accepts unless some resource limits have been reached.
* `connections_reading`: The current number of connections where Kong is reading the request header.
* `connections_writing`: The current number of connections where nginx is writing the response back to the client.
* `connections_waiting`: The current number of idle client connections waiting for a request.

=======
    "connections_accepted": 2,
    "connections_active": 1,
    "connections_handled": 2,
    "connections_reading": 0,
    "connections_waiting": 0,
    "connections_writing": 1,
    "total_requests": 2
}
```

>>>>>>> 29b82b77
---

## API Object

The API object describes an API that's being exposed by Kong. In order to do that Kong needs to know how to retrieve the API when a consumer is calling it from the Proxy port. This can be achieved either by specifying a custom DNS address or a specific URL path. Finally, Kong needs to know what is the final target URL of the API where the requests will be proxied.

```json
{
    "name": "Mockbin",
    "public_dns": "mockbin.com",
    "path": "/someservice",
    "strip_path": false,
    "target_url": "https://mockbin.com"
}
```

---

### Add API

#### Endpoint

<div class="endpoint post">/apis/</div>

#### Request Body

{{ page.api_body }}

#### Response

```
HTTP 201 Created
```

```json
{
    "id": "4d924084-1adb-40a5-c042-63b19db421d1",
    "name": "Mockbin",
    "public_dns": "mockbin.com",
    "target_url": "http://mockbin.com",
    "created_at": 1422386534
}
```

---

### Retrieve API

#### Endpoint

<div class="endpoint get">/apis/{name or id}</div>

Attributes | Description
 ---:| ---
`name or id`<br>**required** | The unique identifier **or** the name of the API to retrieve

#### Response

```
HTTP 200 OK
```

```json
{
    "id": "4d924084-1adb-40a5-c042-63b19db421d1",
    "name": "Mockbin",
    "public_dns": "mockbin.com",
    "target_url": "https://mockbin.com",
    "created_at": 1422386534
}
```

---

### List APIs

#### Endpoint

<div class="endpoint get">/apis/</div>

#### Request Querystring Parameters

Attributes | Description
 ---:| ---
`id`<br>*optional* | A filter on the list based on the apis `id` field.
`name`<br>*optional* | A filter on the list based on the apis `name` field.
`public_dns`<br>*optional* | A filter on the list based on the apis `public_dns` field.
`target_url`<br>*optional* | A filter on the list based on the apis `target_url` field.
`size`<br>*optional, default is __100__* | A limit on the number of objects to be returned.
`offset`<br>*optional* | A cursor used for pagination. `offset` is an object identifier that defines a place in the list.

#### Response

```
HTTP 200 OK
```

```json
{
    "total": 2,
    "data": [
        {
            "id": "4d924084-1adb-40a5-c042-63b19db421d1",
            "name": "Mockbin",
            "public_dns": "mockbin.com",
            "target_url": "https://mockbin.com",
            "created_at": 1422386534
        },
        {
            "id": "3f924084-1adb-40a5-c042-63b19db421a2",
            "name": "PrivateAPI",
            "public_dns": "internal.api.com",
            "target_url": "http://private.api.com",
            "created_at": 1422386585
        }
    ],
    "next": "http://localhost:8001/apis/?size=10&offset=4d924084-1adb-40a5-c042-63b19db421d1"
}
```

---

### Update API

#### Endpoint

<div class="endpoint patch">/apis/{name or id}</div>

Attributes | Description
 ---:| ---
`name or id`<br>**required** | The unique identifier **or** the name of the API to update

#### Request Body

{{ page.api_body }}

#### Response

```
HTTP 200 OK
```

```json
{
    "id": "4d924084-1adb-40a5-c042-63b19db421d1",
    "name": "Mockbin2",
    "public_dns": "mockbin.com",
    "target_url": "http://mockbin.com",
    "created_at": 1422386534
}
```

---

### Update Or Create API

#### Endpoint

<div class="endpoint put">/apis/</div>

#### Request Body

{{ page.api_body }}

The body needs an `id` parameter to trigger an update on an existing entity.

#### Response

```
HTTP 201 Created or HTTP 200 OK
```

See POST and PATCH responses.

---

### Delete API

#### Endpoint

<div class="endpoint delete">/apis/{name or id}</div>

Attributes | Description
 ---:| ---
`name or id`<br>**required** | The unique identifier **or** the name of the API to delete

#### Response

```
HTTP 204 NO CONTENT
```

---

## Consumer Object

The Consumer object represents a consumer - or a user - of an API. You can either rely on Kong as the primary datastore, or you can be map the consumer list with your database to keep consistency between Kong and your existing primary datastore.

```json
{
    "custom_id": "abc123"
}
```

---

### Create Consumer

#### Endpoint

<div class="endpoint post">/consumers/</div>

#### Request Form Parameters

{{ page.consumer_body }}

#### Response

```
HTTP 201 Created
```

```json
{
    "id": "4d924084-1adb-40a5-c042-63b19db421d1",
    "custom_id": "abc123",
    "created_at": 1422386534
}
```

---

### Retrieve Consumer

#### Endpoint

<div class="endpoint get">/consumers/{username or id}</div>

Attributes | Description
 ---:| ---
`username or id`<br>**required** | The unique identifier **or** the username of the consumer to retrieve

#### Response

```
HTTP 200 OK
```

```json
{
    "id": "4d924084-1adb-40a5-c042-63b19db421d1",
    "custom_id": "abc123",
    "created_at": 1422386534
}
```

---

### List Consumers

#### Endpoint

<div class="endpoint get">/consumers/</div>

#### Request Querystring Parameters

Attributes | Description
 ---:| ---
`id`<br>*optional* | A filter on the list based on the consumer `id` field.
`custom_id`<br>*optional* | A filter on the list based on the consumer `custom_id` field.
`username`<br>*optional* | A filter on the list based on the consumer `username` field.
`size`<br>*optional, default is __100__* | A limit on the number of objects to be returned.
`offset`<br>*optional* | A cursor used for pagination. `offset` is an object identifier that defines a place in the list.

#### Response

```
HTTP 200 OK
```

```json
{
    "total": 2,
    "data": [
        {
            "id": "4d924084-1adb-40a5-c042-63b19db421d1",
            "custom_id": "abc123",
            "created_at": 1422386534
        },
        {
            "id": "3f924084-1adb-40a5-c042-63b19db421a2",
            "custom_id": "def345",
            "created_at": 1422386585
        }
    ],
    "next": "http://localhost:8001/consumers/?size=10&offset=4d924084-1adb-40a5-c042-63b19db421d1"
}
```

---

### Update Consumer

#### Endpoint

<div class="endpoint patch">/consumers/{username or id}</div>

Attributes | Description
 ---:| ---
`username or id`<br>**required** | The unique identifier **or** the username of the consumer to update

#### Request Body

{{ page.consumer_body }}

#### Response

```
HTTP 200 OK
```

```json
{
    "id": "4d924084-1adb-40a5-c042-63b19db421d1",
    "custom_id": "updated_abc123",
    "created_at": 1422386534
}
```

---

### Update Or Create Consumer

#### Endpoint

<div class="endpoint put">/consumers/</div>

#### Request Body

{{ page.consumer_body }}

The body needs an `id` parameter to trigger an update on an existing entity.

#### Response

```
HTTP 201 Created or HTTP 200 OK
```

See POST and PATCH responses.

---

### Delete Consumer

#### Endpoint

<div class="endpoint delete">/consumers/{username or id}</div>

Attributes | Description
 ---:| ---
`username or id`<br>**required** | The unique identifier **or** the name of the consumer to delete

#### Response

```
HTTP 204 NO CONTENT
```

---

## Plugin Object

Retrieve the installed plugins on your node and their configuration schema.

**Reminder:** Installed plugins does not mean a plugin is enabled. To enabled a plugin, you have to configure it for a given API. See [Plugin Configuration Object](#plugin-configuration-object).

---

### Retrieve Installed Plugins

Retrieve a list of all installed plugins on the node.

#### Endpoint

<div class="endpoint get">/plugins/</div>

#### Response

```
HTTP 200 OK
```

```json
{
    "enabled_plugins": [
        "ssl",
        "keyauth",
        "basicauth",
        "oauth2",
        "ratelimiting",
        "tcplog",
        "udplog",
        "filelog",
        "httplog",
        "cors",
        "request_transformer",
        "response_transformer",
        "requestsizelimiting",
        "analytics"
    ]
}
```

### Retrieve Plugin Schema

Retrieve the schema of a plugin's configuration.

<div class="endpoint get">/plugins/{plugin name}/schema</div>

#### Response

```
HTTP 200 OK
```

```json
{
    "fields": {
        "hide_credentials": {
            "default": false,
            "type": "boolean"
        },
        "key_names": {
            "default": "function",
            "required": true,
            "type": "array"
        }
    }
}
```

---

## Plugin Configuration Object

The Plugin Configuration object represents a plugin configuration that will be executed during the HTTP request/response workflow, and it's how you can add functionalities to APIs that run behind Kong, like Authentication or Rate Limiting for example. You can find more information about how to install and what values each plugin takes by visiting the [Plugin Gallery](/plugins).

When creating a Plugin Configuration on top of an API, every request made by a client will be evaluated by the plugin configuration you setup. Sometimes the Plugin Configuration needs to be tuned to different values for some specific consumers, you can do that by specifying the `consumer_id` value.

```json
{
    "id": "4d924084-1adb-40a5-c042-63b19db421d1",
    "api_id": "5fd1z584-1adb-40a5-c042-63b19db49x21",
    "consumer_id": "a3dX2dh2-1adb-40a5-c042-63b19dbx83hF4",
    "name": "ratelimiting",
    "value": {
        "limit": 20,
        "period": "minute"
    },
    "created_at": 1422386534
}
```

---

### Create Plugin Configuration

#### Endpoint

<div class="endpoint post">/apis/{name or id}/plugins/</div>

Attributes | Description
 ---:| ---
`name or id`<br>**required** | The unique identifier **or** the name of the API on which to add a plugin configuration

#### Request Body

{{ page.plugin_configuration_body }}

#### Response

```
HTTP 201 Created
```

```json
{
    "id": "4d924084-1adb-40a5-c042-63b19db421d1",
    "api_id": "5fd1z584-1adb-40a5-c042-63b19db49x21",
    "consumer_id": "a3dX2dh2-1adb-40a5-c042-63b19dbx83hF4",
    "name": "ratelimiting",
    "value": {
        "limit": 20,
        "period": "minute"
    },
    "created_at": 1422386534
}
```

---

### List Per-API Plugin Configurations

#### Endpoint

<div class="endpoint get">/apis/{api name or id}/plugins/</div>

#### Request Querystring Parameters

Attributes | Description
 ---:| ---
`id`<br>*optional* | A filter on the list based on the `id` field.
`name`<br>*optional* | A filter on the list based on the `name` field.
`api_id`<br>*optional* | A filter on the list based on the `api_id` field.
`consumer_id`<br>*optional* | A filter on the list based on the `consumer_id` field.
`size`<br>*optional, default is __100__* | A limit on the number of objects to be returned.
`offset`<br>*optional* | A cursor used for pagination. `offset` is an object identifier that defines a place in the list.

#### Response

```
HTTP 200 OK
```

```json
{
    "total": 2,
    "data": [
      {
          "id": "4d924084-1adb-40a5-c042-63b19db421d1",
          "api_id": "5fd1z584-1adb-40a5-c042-63b19db49x21",
          "name": "ratelimiting",
          "value": {
              "limit": 20,
              "period": "minute"
          },
          "created_at": 1422386534
      },
      {
          "id": "3f924084-1adb-40a5-c042-63b19db421a2",
          "api_id": "5fd1z584-1adb-40a5-c042-63b19db49x21",
          "consumer_id": "a3dX2dh2-1adb-40a5-c042-63b19dbx83hF4",
          "name": "ratelimiting",
          "value": {
              "limit": 300,
              "period": "hour"
          },
          "created_at": 1422386585
      }
    ],
    "next": "http://localhost:8001/plugins_configurations/?size=10&offset=4d924084-1adb-40a5-c042-63b19db421d1"
}
```

---

### List All Plugin Configurations

You can use the `/plugins_configuration` endpoint to acces a global list of all the configured plugins on your cluster.

#### Endpoint

<div class="endpoint get">/plugins_configurations/</div>

#### Request Querystring Parameters

Attributes | Description
 ---:| ---
`id`<br>*optional* | A filter on the list based on the `id` field.
`name`<br>*optional* | A filter on the list based on the `name` field.
`api_id`<br>*optional* | A filter on the list based on the `api_id` field.
`consumer_id`<br>*optional* | A filter on the list based on the `consumer_id` field.
`size`<br>*optional, default is __100__* | A limit on the number of objects to be returned.
`offset`<br>*optional* | A cursor used for pagination. `offset` is an object identifier that defines a place in the list.

#### Response

```
HTTP 200 OK
```

```json
{
    "total": 2,
    "data": [
      {
          "id": "4d924084-1adb-40a5-c042-63b19db421d1",
          "api_id": "5fd1z584-1adb-40a5-c042-63b19db49x21",
          "name": "ratelimiting",
          "value": {
              "limit": 20,
              "period": "minute"
          },
          "created_at": 1422386534
      },
      {
          "id": "3f924084-1adb-40a5-c042-63b19db421a2",
          "api_id": "5fd1z584-1adb-40a5-c042-63b19db49x21",
          "consumer_id": "a3dX2dh2-1adb-40a5-c042-63b19dbx83hF4",
          "name": "ratelimiting",
          "value": {
              "limit": 300,
              "period": "hour"
          },
          "created_at": 1422386585
      }
    ],
    "next": "http://localhost:8001/plugins_configurations/?size=10&offset=4d924084-1adb-40a5-c042-63b19db421d1"
}
```

---

### Update Plugin Configuration

#### Endpoint

<div class="endpoint patch">/apis/{api name or id}/plugins/{plugin name or id}</div>

Attributes | Description
 ---:| ---
`api name or id`<br>**required** | The unique identifier **or** the name of the API for which to update the plugin configuration
`plugin configuration name or id`<br>**required** | The unique identifier **or** the name of the plugin for which to update the configuration on this API

#### Request Body

{{ page.plugin_configuration_body }}

#### Response

```
HTTP 200 OK
```

```json
{
    "id": "4d924084-1adb-40a5-c042-63b19db421d1",
    "api_id": "5fd1z584-1adb-40a5-c042-63b19db49x21",
    "consumer_id": "a3dX2dh2-1adb-40a5-c042-63b19dbx83hF4",
    "name": "ratelimiting",
    "value": {
        "limit": 50,
        "period": "second"
    },
    "created_at": 1422386534
}
```

---

### Update Or Create Plugin Configuration

#### Endpoint

<div class="endpoint put">/apis/{api name or id}/plugins/</div>

Attributes | Description
 ---:| ---
`api name or id`<br>**required** | The unique identifier **or** the name of the API for which to update or create the plugin configuration

#### Request Body

{{ page.plugin_configuration_body }}

The body needs an `id` parameter to trigger an update on an existing entity.

#### Response

```
HTTP 201 Created or HTTP 200 OK
```

See POST and PATCH responses.

---

### Delete Plugin Configuration

#### Endpoint

<div class="endpoint delete">/apis/{api name or id}/plugins/{plugin name or id}</div>

Attributes | Description
 ---:| ---
`api name or id`<br>**required** | The unique identifier **or** the name of the API for which to delete the plugin configuration
`plugin configuration name or id`<br>**required** | The unique identifier **or** the name of the plugin for which to delete the configuration on this API

#### Response

```
HTTP 204 NO CONTENT
```<|MERGE_RESOLUTION|>--- conflicted
+++ resolved
@@ -57,11 +57,6 @@
 
 ---
 
-<<<<<<< HEAD
-## Monitoring Endpoint
-
-Kong exposes a simple monitoring endpoint that provides some basic information about the connections being processed by the underlying nginx process. Because Kong is built on top of nginx, every existing nginx monitoring tool or agent can also be used.
-=======
 ## Informations routes
 
 ### Retrieve node informations
@@ -112,8 +107,7 @@
 
 ### Retrieve node status
 
-Retrieve usage informations about a node.
->>>>>>> 29b82b77
+Retrieve usage informations about a node, with some basic information about the connections being processed by the underlying nginx process. Because Kong is built on top of nginx, every existing nginx monitoring tool or agent can also be used.
 
 #### Endpoint
 
@@ -127,7 +121,6 @@
 
 ```json
 {
-<<<<<<< HEAD
     "total_requests": 3,
     "connections_active": 1,
     "connections_accepted": 1,
@@ -146,18 +139,6 @@
 * `connections_writing`: The current number of connections where nginx is writing the response back to the client.
 * `connections_waiting`: The current number of idle client connections waiting for a request.
 
-=======
-    "connections_accepted": 2,
-    "connections_active": 1,
-    "connections_handled": 2,
-    "connections_reading": 0,
-    "connections_waiting": 0,
-    "connections_writing": 1,
-    "total_requests": 2
-}
-```
-
->>>>>>> 29b82b77
 ---
 
 ## API Object
