--- conflicted
+++ resolved
@@ -35,26 +35,4 @@
     <p>Wonder what plugins are and how to make your own? Read the details and get started today.</p>
     <strong>Coming Soon...</strong>
   </div>
-</div>
-
-<<<<<<< HEAD
-<br>
-=======
----
-
-### Community
-
-#### Google Group
-
-Have an issue or question? Join us in the [Google Group](https://groups.google.com/forum/#!forum/konglayer) and browse existing discussions.
-
-#### Gitter
-
-The gitter chatroom is a great place for developers interested in everyday discussion related to Kong.
-
-<a href="https://gitter.im/Mashape/kong?utm_source=badge&amp;utm_medium=badge&amp;utm_campaign=pr-badge&amp;utm_content=badge"><img src="https://camo.githubusercontent.com/da2edb525cde1455a622c58c0effc3a90b9a181c/68747470733a2f2f6261646765732e6769747465722e696d2f4a6f696e253230436861742e737667" alt="Gitter" data-canonical-src="https://badges.gitter.im/Join%20Chat.svg" style="max-width:100%;"></a>
-
-#### GitHub Issues
-
-If you've come across what you think is a bug, or just want to make a feature request open a ticket in the [issue queue]({{site.repo}}/issues).
->>>>>>> 950f039c
+</div>