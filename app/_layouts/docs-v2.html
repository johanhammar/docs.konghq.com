--- conflicted
+++ resolved
@@ -33,11 +33,7 @@
         <a href="/" {% if page.edition =='community' %} class="active" {% endif %}>{{site.ce_product_name}}</a>
         <a href="/enterprise" {% if page.edition =='enterprise' %} class="active" {% endif %}>{{site.ee_product_name}}</a>
         <a href="/getting-started-guide/latest/overview" {% if page.edition =='getting-started-guide' %} class="active" {% endif %}>Getting Started</a>
-<<<<<<< HEAD
         <a href="/deck" {% if page.edition =='deck' %} class="active" {% endif %}>decK</a>
-
-=======
->>>>>>> 727a2ca8
 
         <div class="edit-this-page v2">
           <a target="_blank" href="https://github.com/Kong/docs.konghq.com/tree/master/app/{{page.path}}">
@@ -144,11 +140,8 @@
             </div>
             {% endif %}
           {% endif %}
-<<<<<<< HEAD
-        {% endif %}
-=======
->>>>>>> 727a2ca8
-
+        {% endif %}
+          
           {% unless page.skip_read_time == true or page.path contains '/admin-api' or page.path contains '/pdk' or page.is_homepage %}
           {% include read_time.html %}
           {% endunless %}
