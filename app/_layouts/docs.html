--- conflicted
+++ resolved
@@ -33,7 +33,6 @@
     </nav>
 
     <nav>
-<<<<<<< HEAD
       <h5>CLI Reference</h5>
       <ul>
         <li>
@@ -50,10 +49,7 @@
     </nav>
 
     <nav>
-      <h5>Articles</h5>
-=======
       <h5>Admin API endpoints</h5>
->>>>>>> 961864d0
       <ul>
         <li><a href="/docs/{{page.kong_version}}/admin-api/">Introduction</a>
         <li>
