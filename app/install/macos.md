--- conflicted
+++ resolved
@@ -26,33 +26,14 @@
     $ brew install kong
     ```
 
-<<<<<<< HEAD
-1. **Add `kong.conf`**
-
-    **Note**: This step is **required** if you are using Cassandra; it is **optional** for Postgres users.
-
-    By default, Kong is configured to communicate with a local Postgres instance.
-    If you are using Cassandra, or need to modify any settings, download the [`kong.conf.default`](https://raw.githubusercontent.com/Kong/kong/master/kong.conf.default) file and [adjust][configuration] it as necessary.
-    Then, as root, add it to `/etc`:
-
-    ```bash
-    $ sudo mkdir -p /etc/kong
-    $ sudo cp kong.conf.default /etc/kong/kong.conf
-    ```
-
-1. **Prepare your database**
-=======
 1. **Prepare your database or declarative configuration file**
 
     Kong can run either with or without a database.
->>>>>>> d62bcec1
 
     When using a database, you will use the `kong.conf` configuration file for setting Kong's
     configuration properties at start-up and the database as storage of all configured entities,
     such as the Routes and Services to which Kong proxies.
 
-<<<<<<< HEAD
-=======
     When not using a database, you will use `kong.conf`'s configuration properties and a `kong.yml`
     file for specifying the entities as a declarative configuration.
 
@@ -63,7 +44,6 @@
     [Cassandra {{site.data.kong_latest.dependencies.cassandra}}](http://cassandra.apache.org/) as datastores, and
     can also run in [DB-less mode](/{{site.data.kong_latest.release}}/db-less-and-declarative-config/)
 
->>>>>>> d62bcec1
     If you are using Postgres, provision a database and a user before starting Kong:
 
     ```sql
@@ -71,11 +51,6 @@
     ```
 
     Next, run the Kong migrations:
-<<<<<<< HEAD
-
-    ```bash
-    $ kong migrations bootstrap [-c /path/to/kong.conf]
-=======
 
     ```bash
     $ kong migrations bootstrap [-c /path/to/kong.conf]
@@ -87,7 +62,6 @@
     ```bash
     $ sudo mkdir -p /etc/kong
     $ sudo cp kong.conf.default /etc/kong/kong.conf
->>>>>>> d62bcec1
     ```
 
     **Note for Kong < 0.15**: with Kong versions below 0.15 (up to 0.14), use
@@ -95,8 +69,6 @@
     0.15, migrations should never be run concurrently; only one Kong node
     should be performing migrations at a time. This limitation is lifted for
     Kong 0.15, 1.0, and above.
-<<<<<<< HEAD
-=======
 
     **Without a database**
 
@@ -115,7 +87,6 @@
     database = off
     declarative_config = /path/to/kong.yml
     ```
->>>>>>> d62bcec1
 
 1. **Start Kong**
 
