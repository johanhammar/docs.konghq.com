--- conflicted
+++ resolved
@@ -56,20 +56,6 @@
 
     ```bash
     $ sudo yum install kong-{{site.data.kong_latest.version}}.*.noarch.rpm --nogpgcheck
-<<<<<<< HEAD
-    ```
-
-    If you are using the repository, execute:
-    ```bash
-    $ sudo yum install -y wget
-    $ wget https://bintray.com/kong/kong-rpm/rpm -O bintray-kong-kong-rpm.repo 
-    $ export major_version=`grep -oE '[0-9]+\.[0-9]+' /etc/redhat-release | cut -d "." -f1`
-    $ sed -i -e 's/baseurl.*/&\/rhel\/'$major_version''/ bintray-kong-kong-rpm.repo
-    $ sudo mv bintray-kong-kong-rpm.repo /etc/yum.repos.d/
-    $ sudo yum update -y
-    $ sudo yum install -y kong
-=======
->>>>>>> d62bcec1
     ```
 
     If you are using the repository, execute:
@@ -115,8 +101,6 @@
     0.15, migrations should never be run concurrently; only one Kong node
     should be performing migrations at a time. This limitation is lifted for
     Kong 0.15, 1.0, and above.
-<<<<<<< HEAD
-=======
 
     **Without a database**
 
@@ -135,7 +119,6 @@
     database = off
     declarative_config = /path/to/kong.yml
     ```
->>>>>>> d62bcec1
 
 4. **Start Kong**
 
